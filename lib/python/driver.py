--- conflicted
+++ resolved
@@ -139,13 +139,10 @@
 
             # Load in displacement into the active molecule
             PsiMod.get_active_molecule().set_geometry(displacement)
-<<<<<<< HEAD
-=======
 
             # Wrap any positional arguments into kwargs (for intercalls among wrappers)
             if not('name' in kwargs) and name:
                 kwargs['name'] = name.lower()
->>>>>>> 7ed3bd15
 
             # Perform the energy calculation
             #E = func(lowername, **kwargs)
