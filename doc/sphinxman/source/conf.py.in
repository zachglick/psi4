# -*- coding: utf-8 -*-
#
# Psithon documentation build configuration file, created by
# sphinx-quickstart on Sun Feb 12 04:25:25 2012.
#
# This file is execfile()d with the current directory set to its containing dir.
#
# Note that not all possible configuration values are present in this
# autogenerated file.
#
# All configuration values have a default; values that are commented out
# serve to show the default.

import sys, os

# If extensions (or modules to document with autodoc) are in another directory,
# add these directories to sys.path here. If the directory is relative to the
# documentation root, use os.path.abspath to make it absolute, like shown here.
sys.path.insert(0, os.path.abspath('@CMAKE_SOURCE_DIR@/lib/python/'))
sys.path.insert(0, os.path.abspath('@CMAKE_SOURCE_DIR@/lib/databases/'))
sys.path.insert(0, os.path.abspath('@CMAKE_SOURCE_DIR@/plugins/'))
sys.path.insert(0, os.path.abspath('@CMAKE_CURRENT_SOURCE_DIR@/source'))

# Import Sphinx themes
import cloud_sptheme as csp
import psi4_sptheme as psp


# -- General configuration -----------------------------------------------------

# If your documentation needs a minimal Sphinx version, state it here.
needs_sphinx = '1.1'

# Add any Sphinx extension module names here, as strings. They can be extensions
# coming with Sphinx (named 'sphinx.ext.*') or your custom ones.
# 'psi4_sptheme.ext.autodoc_sections',
extensions = ['sphinx.ext.autodoc', 'sphinx.ext.pngmath', 'sphinx.ext.viewcode', 
    'sphinx.ext.extlinks', 'cloud_sptheme.ext.index_styling', 'psi4_sptheme.ext.psidomain',
    'cloud_sptheme.ext.relbar_toc', 'sphinx.ext.graphviz',
    'cloud_sptheme.ext.escaped_samp_literals']

# Add any paths that contain templates here, relative to this directory.
templates_path = ['_templates']

# The suffix of source filenames.
source_suffix = '.rst'

# The encoding of source files.
#source_encoding = 'utf-8-sig'

# The master toctree document.
master_doc = 'index'

# General information about the project.
project = u'PSI4'
copyright = u'2014, The Psi4 Project'

def get_gitversion():
    file = '../../../src/bin/psi4/gitversion.h'

    try: 
        f = open(file)
    except IOError:
        return ''

    try:
        vers = f.readline().split()[3]
        f.close()
        return vers[0:7]
    except IndexError:
        return ''

# The version info for the project you're documenting, acts as replacement for
# |version| and |release|, also used in various other places throughout the
# built documents.
#
# The short X.Y version.
version = 'devel'
# The full version, including alpha/beta/rc tags.
#release = version + '.' + get_gitversion()
release = get_gitversion()

# Uncomment these lines for named releases
#version = 'beta4'
#release = 'beta4'

# The language for content autogenerated by Sphinx. Refer to documentation
# for a list of supported languages.
#language = None

# There are two options for replacing |today|: either, you set today to some
# non-false value, then it is used:
#today = ''
# Else, today_fmt is used as the format for a strftime call.
#today_fmt = '%B %d, %Y'

# List of patterns, relative to source directory, that match files and
# directories to ignore when looking for source files.
#exclude_patterns = []
exclude_patterns = ['template_index.rst',          'template_appendices.rst',
                    'autodoc_index_html.rst',      'autodoc_appendices_html.rst', 
                    'autodoc_index_htmluser.rst',  'autodoc_appendices_htmluser.rst', 
                    'autodoc_index_htmlprog.rst',  'autodoc_appendices_htmlprog.rst', 
                    'autodoc_index_latexuser.rst', 'autodoc_appendices_latexuser.rst', 
                    'autodoc_index_latexprog.rst', 'autodoc_appendices_latexprog.rst',
                    'abbr_accents.rst',
                    'autodoc_abbr_options_c.rst',
                    'autodoc_abbr_options_plugins.rst']


# The reST default role (used for this markup: `text`) to use for all documents.
#default_role = None

# If true, '()' will be appended to :func: etc. cross-reference text.
#add_function_parentheses = True

# If true, the current module name will be prepended to all description
# unit titles (such as .. function::).
#add_module_names = True
add_module_names = False

# If true, sectionauthor and moduleauthor directives will be shown in the
# output. They are ignored by default.
#show_authors = False
show_authors = True

# The name of the Pygments (syntax highlighting) style to use.
pygments_style = 'sphinx'

# A list of ignored prefixes for module index sorting.
#modindex_common_prefix = []


# -- Options for HTML output ---------------------------------------------------

# The theme to use for HTML and HTML Help pages.  See the documentation for
# a list of builtin themes.
html_theme = 'psi4'

# Theme options are theme-specific and customize the look and feel of a theme
# further.  For a list of options available for each theme, see the
# documentation.
html_theme_options = {"roottarget": "index" }

# Add any paths that contain custom themes here, relative to this directory.
html_theme_path = [psp.get_theme_dir(), csp.get_theme_dir()]

# The name for this set of Sphinx documents.  If None, it defaults to
# "<project> v<release> documentation".
#html_title = None
html_title = 'PSI4 [' + release + '] documentation'

# A shorter title for the navigation bar.  Default is the same as html_title.
#html_short_title = None

# The name of an image file (relative to this directory) to place at the top
# of the sidebar.
#html_logo = "PSI4_3.png"

# The name of an image file (within the static path) to use as favicon of the
# docs.  This file should be a Windows icon file (.ico) being 16x16 or 32x32
# pixels large.
#html_favicon = None

# Add any paths that contain custom static files (such as style sheets) here,
# relative to this directory. They are copied after the builtin static files,
# so a file named "default.css" will overwrite the builtin "default.css".
#html_static_path = ['_static']

# If not '', a 'Last updated on:' timestamp is inserted at every page bottom,
# using the given strftime format.
html_last_updated_fmt = '%b %d, %Y'

# If true, SmartyPants will be used to convert quotes and dashes to
# typographically correct entities.
html_use_smartypants = True

# Custom sidebar templates, maps document names to template names.
#html_sidebars = {'**': ['localtoc.html', 'relations.html', 'sourcelink.html', 'searchbox.html']}

# Additional templates that should be rendered to pages, maps page names to
# template names.
#html_additional_pages = {}

# If false, no module index is generated.
#html_domain_indices = True

# If false, no index is generated.
#html_use_index = True

# If true, the index is split into individual pages for each letter.
#html_split_index = False

# If true, links to the reST sources are added to the pages.
#html_show_sourcelink = True

# If true, "Created using Sphinx" is shown in the HTML footer. Default is True.
#html_show_sphinx = True

# If true, "(C) Copyright ..." is shown in the HTML footer. Default is True.
#html_show_copyright = True

# If true, an OpenSearch description file will be output, and all pages will
# contain a <link> tag referring to it.  The value of this option must be the
# base URL from which the finished HTML is served.
#html_use_opensearch = ''

# This is the file name suffix for HTML files (e.g. ".xhtml").
#html_file_suffix = None

# Output file base name for HTML help builder.
htmlhelp_basename = 'Psi4doc'


# -- Options for LaTeX output --------------------------------------------------

latex_elements = {
# The paper size ('letterpaper' or 'a4paper').
'papersize': 'letterpaper',

# The font size ('10pt', '11pt' or '12pt').
#'pointsize': '10pt',

# Additional stuff for the LaTeX preamble.
#'preamble': '',
'preamble': '\\usepackage{amsfonts}\\usepackage{amssymb}',
}

# Grouping the document tree into LaTeX files. List of tuples
# (source start file, target name, title, author, documentclass [howto/manual]).
latex_documents = [
  ('index', 'Psi4.tex', u'Psi4 Documentation',
   u'Psi4 Project', 'manual'),
]

# The name of an image file (relative to this directory) to place at the top of
# the title page.
#latex_logo = None

# For "manual" documents, if this is true, then toplevel headings are parts,
# not chapters.
#latex_use_parts = False

# If true, show page references after internal links.
#latex_show_pagerefs = False

# If true, show URL addresses after external links.
#latex_show_urls = False

# Documents to append as an appendix to all manuals.
#latex_appendices = []

# If false, no module index is generated.
#latex_domain_indices = True


# -- Options for manual page output --------------------------------------------

# One entry per manual page. List of tuples
# (source start file, name, description, authors, manual section).
man_pages = [
    ('index', 'psithon', u'Psithon Documentation',
     [u'Psi4 Project'], 1)
]

# If true, show URL addresses after external links.
#man_show_urls = False


# -- Options for Texinfo output ------------------------------------------------

# Grouping the document tree into Texinfo files. List of tuples
# (source start file, target name, title, author,
#  dir menu entry, description, category)
texinfo_documents = [
  ('index', 'Psithon', u'Psithon Documentation',
   u'Psi4 Project', 'Psithon', 'One line description of project.',
   'Miscellaneous'),
]

# Documents to append as an appendix to all manuals.
#texinfo_appendices = []

# If false, no module index is generated.
#texinfo_domain_indices = True

# How to display URL addresses: 'footnote', 'no', or 'inline'.
#texinfo_show_urls = 'footnote'

# Abbreviations
rst_epilog = """
.. |PSIfour| replace:: PSI4
.. |PSIfours| replace:: PSI4's
.. |psirc| replace:: ``~/.psi4rc``
.. |dl| replace:: :math:`\Rightarrow`
.. |dr| replace:: :math:`\Leftarrow`
.. |kcalpermol| replace:: kcal mol\ :sup:`-1`
.. |Angstrom| replace:: |AA|\ ngstr\ |o_dots|\ m
.. |--| unicode:: U+02013 .. en dash
   :trim:
.. |---| unicode:: U+02014 .. em dash
   :trim:
.. |w---w| unicode:: U+02014 .. em dash
.. include:: /abbr_accents.rst
"""

# Logo at top of page
rst_prolog = """
.. image:: /psi4banner.png
   :width: 100 %
   :alt: PSI4 Project Logo
"""

# This option, from sphinx.ext.extlinks, allows linking to source on trac with :source:`lib/python/driver/py`
<<<<<<< HEAD
#extlinks = {'source':    ('https://github.com/psi4/psi4/blob/master/%s', 'psi4/'),
#            'srcsample': ('https://github.com/psi4/psi4/blob/master/samples/%s/input.dat', ''),
#            'srcbasis':  ('https://github.com/psi4/psi4/blob/master/lib/basis/%s.gbs', ''),
#            'srcplugin': ('https://github.com/psi4/psi4/blob/master/plugins/%s', ''),
#            'srcdb':     ('https://github.com/psi4/psi4/blob/master/lib/databases/%s.py', '') }

# Uncomment these lines for named releases
extlinks = {'source':    ('https://github.com/psi4/psi4public/blob/master/%s', 'psi4/'),
            'srcsample': ('https://github.com/psi4/psi4public/blob/master/samples/%s/input.dat', ''),
            'srcbasis':  ('https://github.com/psi4/psi4public/blob/master/lib/basis/%s.gbs', ''),
            'srcplugin': ('https://github.com/psi4/psi4public/blob/master/master/plugins/%s', ''),
            'srcdb':     ('https://github.com/psi4/psi4public/blob/master/lib/databases/%s.py', '') }
=======
extlinks = {'source':    ('https://github.com/psi4/psi4/blob/master/%s', 'psi4/'),
            'srcsample': ('https://github.com/psi4/psi4/blob/master/samples/%s/input.dat', ''),
            'srcbasis':  ('https://github.com/psi4/psi4/blob/master/lib/basis/%s.gbs', ''),
            'srcplugin': ('https://github.com/psi4/psi4/blob/master/plugins/%s', ''),
            'srcefpfrag':('https://github.com/psi4/psi4/blob/master/lib/fraglib/%s.efp', ''),
            'srcdb':     ('https://github.com/psi4/psi4/blob/master/lib/databases/%s.py', '') }

# Uncomment these lines for named releases
#extlinks = {'source':    ('https://github.com/psi4/psi4release/blob/master/%s', 'psi4/'),
#            'srcsample': ('https://github.com/psi4/psi4release/blob/master/samples/%s/input.dat', ''),
#            'srcbasis':  ('https://github.com/psi4/psi4release/blob/master/lib/basis/%s.gbs', ''),
#            'srcplugin': ('https://github.com/psi4/psi4release/blob/master/plugins/%s', ''),
#            'srcefpfrag':('https://github.com/psi4/psi4release/blob/master/lib/fraglib/%s.efp', ''),
#            'srcdb':     ('https://github.com/psi4/psi4release/blob/master/lib/databases/%s.py', '') }
>>>>>>> fa278d54

# corrects baseline for inline math + other custom stuff for inline math, such as non-default math fonts etc.
pngmath_latex_preamble=r'\usepackage[active]{preview}'
pngmath_use_preview=True

trac_url = 'http://sirius.chem.vt.edu/trac/'

from docutils import nodes, utils
from docutils.parsers.rst import roles
import urllib

def trac_role(role, rawtext, text, lineno, inliner, options={}, content=[]):
  ref = trac_url + '/intertrac/' + urllib.quote(text, safe='')
  node = nodes.reference(rawtext, utils.unescape(text), refuri=ref, **options)
  return [node],[]

roles.register_canonical_role('trac', trac_role)

<|MERGE_RESOLUTION|>--- conflicted
+++ resolved
@@ -312,11 +312,11 @@
 """
 
 # This option, from sphinx.ext.extlinks, allows linking to source on trac with :source:`lib/python/driver/py`
-<<<<<<< HEAD
 #extlinks = {'source':    ('https://github.com/psi4/psi4/blob/master/%s', 'psi4/'),
 #            'srcsample': ('https://github.com/psi4/psi4/blob/master/samples/%s/input.dat', ''),
 #            'srcbasis':  ('https://github.com/psi4/psi4/blob/master/lib/basis/%s.gbs', ''),
 #            'srcplugin': ('https://github.com/psi4/psi4/blob/master/plugins/%s', ''),
+#            'srcefpfrag':('https://github.com/psi4/psi4/blob/master/lib/fraglib/%s.efp', '') }
 #            'srcdb':     ('https://github.com/psi4/psi4/blob/master/lib/databases/%s.py', '') }
 
 # Uncomment these lines for named releases
@@ -324,23 +324,8 @@
             'srcsample': ('https://github.com/psi4/psi4public/blob/master/samples/%s/input.dat', ''),
             'srcbasis':  ('https://github.com/psi4/psi4public/blob/master/lib/basis/%s.gbs', ''),
             'srcplugin': ('https://github.com/psi4/psi4public/blob/master/master/plugins/%s', ''),
+            'srcfraglib':('https://github.com/psi4/psi4public/blob/master/lib/fraglib/%s.efp', '') }
             'srcdb':     ('https://github.com/psi4/psi4public/blob/master/lib/databases/%s.py', '') }
-=======
-extlinks = {'source':    ('https://github.com/psi4/psi4/blob/master/%s', 'psi4/'),
-            'srcsample': ('https://github.com/psi4/psi4/blob/master/samples/%s/input.dat', ''),
-            'srcbasis':  ('https://github.com/psi4/psi4/blob/master/lib/basis/%s.gbs', ''),
-            'srcplugin': ('https://github.com/psi4/psi4/blob/master/plugins/%s', ''),
-            'srcefpfrag':('https://github.com/psi4/psi4/blob/master/lib/fraglib/%s.efp', ''),
-            'srcdb':     ('https://github.com/psi4/psi4/blob/master/lib/databases/%s.py', '') }
-
-# Uncomment these lines for named releases
-#extlinks = {'source':    ('https://github.com/psi4/psi4release/blob/master/%s', 'psi4/'),
-#            'srcsample': ('https://github.com/psi4/psi4release/blob/master/samples/%s/input.dat', ''),
-#            'srcbasis':  ('https://github.com/psi4/psi4release/blob/master/lib/basis/%s.gbs', ''),
-#            'srcplugin': ('https://github.com/psi4/psi4release/blob/master/plugins/%s', ''),
-#            'srcefpfrag':('https://github.com/psi4/psi4release/blob/master/lib/fraglib/%s.efp', ''),
-#            'srcdb':     ('https://github.com/psi4/psi4release/blob/master/lib/databases/%s.py', '') }
->>>>>>> fa278d54
 
 # corrects baseline for inline math + other custom stuff for inline math, such as non-default math fonts etc.
 pngmath_latex_preamble=r'\usepackage[active]{preview}'
