<<<<<<< HEAD
#! scf with a TIPeP water as the eternal potential
=======
#! External potential calculation involving a TIP3P water and a QM water.
#! Finite different test of the gradient is performed to validate forces.
>>>>>>> 4635c1c8
memory 500 mb

molecule {
  0 1
  O  -0.778803000000  0.000000000000  1.132683000000
  H  -0.666682000000  0.764099000000  1.706291000000
  H  -0.666682000000  -0.764099000000  1.706290000000
  symmetry c1
  no_reorient
  no_com
}

# Define a TIP3P water as the external potential
Chrgfield = QMMM()
Chrgfield.extern.addCharge(-0.834,1.649232019048,0.0,-2.356023604706)
Chrgfield.extern.addCharge(0.417,0.544757019107,0.0,-3.799961446760)
Chrgfield.extern.addCharge(0.417,0.544757019107,0.0,-0.912085762652)
psi4.set_global_option_python('EXTERN',Chrgfield.extern)

set {
    scf_type df
    d_convergence 12
    basis 6-31G*
}

gradient('scf', dertype=0)
fd_grad = psi4.wavefunction().gradient()
gradient('scf')
an_grad = psi4.wavefunction().gradient()

compare_matrices(an_grad, fd_grad, 5, "Finite difference (3-pt.) vs. analytic gradient to 10^-5") #TEST<|MERGE_RESOLUTION|>--- conflicted
+++ resolved
@@ -1,10 +1,5 @@
-<<<<<<< HEAD
-#! scf with a TIPeP water as the eternal potential
-=======
 #! External potential calculation involving a TIP3P water and a QM water.
 #! Finite different test of the gradient is performed to validate forces.
->>>>>>> 4635c1c8
-memory 500 mb
 
 molecule {
   0 1
