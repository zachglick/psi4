/*
 * @BEGIN LICENSE
 *
 * Psi4: an open-source quantum chemistry software package
 *
 * Copyright (c) 2007-2016 The Psi4 Developers.
 *
 * The copyrights for code used from other parties are included in
 * the corresponding files.
 *
 * This program is free software; you can redistribute it and/or modify
 * it under the terms of the GNU General Public License as published by
 * the Free Software Foundation; either version 2 of the License, or
 * (at your option) any later version.
 *
 * This program is distributed in the hope that it will be useful,
 * but WITHOUT ANY WARRANTY; without even the implied warranty of
 * MERCHANTABILITY or FITNESS FOR A PARTICULAR PURPOSE.  See the
 * GNU General Public License for more details.
 *
 * You should have received a copy of the GNU General Public License along
 * with this program; if not, write to the Free Software Foundation, Inc.,
 * 51 Franklin Street, Fifth Floor, Boston, MA 02110-1301 USA.
 *
 * @END LICENSE
 */

/*! \file
    \ingroup DETCI
    \brief Enter brief description of file here
*/
#include <cstdio>
#include <cstdlib>
#include <libciomr/libciomr.h>
#include <libqt/qt.h>
#include <libmints/mints.h>
#include "structs.h"

namespace psi {
namespace detci {

int form_ilist(struct stringwr *alplist, int Ja_list, int nas, int kl, int *L,
               int *R, double *Sgn);
int form_ilist_rotf(int *Cnt, int **Ridx, signed char **Sn, int **Ij, int nas,
                    int kl, int *L, int *R, double *Sgn);

#define INDEX(i, j) ((i > j) ? (ioff[(i)] + (j)) : (ioff[(j)] + (i)))

/*
** S3_BLOCK_VDIAG()
**
** Calculate a block of the sigma3 vector in equation (9c) of
** Olsen, Roos, et al.  For diagonal blocks of sigma.
**
** currently assumes that (ij|ij)'s have not been halved
** Try to get the Olsen vector version working....again!!!!
*/
void s3_block_vdiag(struct stringwr *alplist, struct stringwr *betlist,
                    double **C, double **S, double *tei, int nas, int nbs,
                    int cnas, int Ib_list, int Ja_list, int Jb_list, int Ib_sym,
                    int Jb_sym, double **Cprime, double *F, double *V,
                    double *Sgn, int *L, int *R, int norbs, int *orbsym) {
  struct stringwr *Ia;
  unsigned int Ia_ex;
  int ij, i, j, t, kl, I, J, RJ;
  double tval, VS, *CprimeI0, *CI0;
  int jlen, Jacnt, *Iaij, Ia_idx;
  unsigned int *Iaridx;
  signed char *Iasgn;
  double *Tptr;
  int npthreads, rc, status;

  /* loop over i, j */
  for (i = 0; i < norbs; i++) {
    for (j = 0; j <= i; j++) {
      if ((orbsym[i] ^ orbsym[j] ^ Jb_sym ^ Ib_sym) != 0) continue;
      ij = ioff[i] + j;
      jlen = form_ilist(betlist, Jb_list, nbs, ij, L, R, Sgn);

      if (!jlen) continue;
      /*  outfile->Printf("S3_BLOCK_VDIAG: ij = %d\t jlen = %d\n", ij, jlen);
       */
      Tptr = tei + ioff[ij];

      /* gather operation */
      for (I = 0; I < cnas; I++) {
        CprimeI0 = Cprime[I];
        CI0 = C[I];
        for (J = 0; J < jlen; J++) {
          tval = Sgn[J];
          CprimeI0[J] = CI0[L[J]] * tval;
        }
      }

      for (Ia = alplist, Ia_idx = 0; Ia_idx < nas; Ia_idx++, Ia++) {
        /* loop over excitations E^a_{kl} from |A(I_a)> */
        Jacnt = Ia->cnt[Ja_list];
        Iaridx = Ia->ridx[Ja_list];
        Iasgn = Ia->sgn[Ja_list];
        Iaij = Ia->ij[Ja_list];

        zero_arr(V, jlen);
        for (Ia_ex = 0; Ia_ex < Jacnt && (kl = *Iaij++) <= ij; Ia_ex++) {
          I = *Iaridx++;
          tval = *Iasgn++;
          if (ij == kl) tval *= 0.5;
          VS = Tptr[kl] * tval;
          CprimeI0 = Cprime[I];

#ifdef USE_BS
          C_DAXPY(jlen, VS, CprimeI0, 1, V, 1);
#else
          for (J = 0; J < jlen; J++) {
            V[J] += VS * CprimeI0[J];
          }
#endif
        }

        /* scatter */
        for (J = 0; J < jlen; J++) {
          RJ = R[J];
          S[Ia_idx][RJ] += V[J];
        }

      } /* end loop over Ia */

    } /* end loop over j */
  }   /* end loop over i */
}

/*
** S3_BLOCK_V()
**
** Calculate a block of the sigma3 vector in equation (9c) of
** Olsen, Roos, et al.  For non-diagonal blocks of s3
**
*/
void s3_block_v(struct stringwr *alplist, struct stringwr *betlist, double **C,
                double **S, double *tei, int nas, int nbs, int cnas,
                int Ib_list, int Ja_list, int Jb_list, int Ib_sym, int Jb_sym,
                double **Cprime, double *F, double *V, double *Sgn, int *L,
                int *R, int norbs, int *orbsym) {
  struct stringwr *Ia;
  unsigned int Ia_ex;
  int ij, i, j, kl, ijkl, I, J, RJ;
  double tval, VS, *CprimeI0, *CI0;
  int jlen, Ia_idx, Jacnt, *Iaij;
  unsigned int *Iaridx;
  signed char *Iasgn;
  double *Tptr;

  /* loop over i, j */
  for (i = 0; i < norbs; i++) {
    for (j = 0; j <= i; j++) {
      if ((orbsym[i] ^ orbsym[j] ^ Jb_sym ^ Ib_sym) != 0) continue;
      ij = ioff[i] + j;
      jlen = form_ilist(betlist, Jb_list, nbs, ij, L, R, Sgn);

      if (!jlen) continue;

      Tptr = tei + ioff[ij];

      /* gather operation */
      for (I = 0; I < cnas; I++) {
        CprimeI0 = Cprime[I];
        CI0 = C[I];
        for (J = 0; J < jlen; J++) {
          tval = Sgn[J];
          CprimeI0[J] = CI0[L[J]] * tval;
        }
      }

      timer_on("CIWave: s3_mt");
      for (Ia = alplist, Ia_idx = 0; Ia_idx < nas; Ia_idx++, Ia++) {
        /* loop over excitations E^a_{kl} from |A(I_a)> */
        Jacnt = Ia->cnt[Ja_list];
        Iaridx = Ia->ridx[Ja_list];
        Iasgn = Ia->sgn[Ja_list];
        Iaij = Ia->ij[Ja_list];

        zero_arr(V, jlen);

        for (Ia_ex = 0; Ia_ex < Jacnt; Ia_ex++) {
          kl = *Iaij++;
          I = *Iaridx++;
          tval = *Iasgn++;
          ijkl = INDEX(ij, kl);
          VS = tval * tei[ijkl];
          CprimeI0 = Cprime[I];

#ifdef UBLAS
          C_DAXPY(jlen, VS, CprimeI0, 1, V, 1);
#else
          for (J = 0; J < jlen; J++) {
            V[J] += VS * CprimeI0[J];
          }
#endif
        }

        /* scatter */
        for (J = 0; J < jlen; J++) {
          RJ = R[J];
          S[Ia_idx][RJ] += V[J];
        }

      } /* end loop over Ia */
      timer_off("CIWave: s3_mt");

    } /* end loop over j */
  }   /* end loop over i */
}

int form_ilist(struct stringwr *alplist, int Ja_list, int nas, int kl, int *L,
               int *R, double *Sgn) {
  int inum = 0, Ia_idx, Ia_ex, Iacnt, ij;
  int *Iaij;
  struct stringwr *Ia;
  unsigned int *Iaridx;
  signed char *Iasgn;

  /* loop over Ia */
  for (Ia = alplist, Ia_idx = 0; Ia_idx < nas; Ia_idx++, Ia++) {
    /* loop over excitations E^a_{kl} from |A(I_a)> */

    Iacnt = Ia->cnt[Ja_list];
    if (!Iacnt) continue;
    Iaridx = Ia->ridx[Ja_list];
    Iasgn = Ia->sgn[Ja_list];
    Iaij = Ia->ij[Ja_list];
    Ia_ex = 0;
    while (Ia_ex < Iacnt && (ij = *Iaij++) < kl) Ia_ex++;
    if (ij == kl) {
      *R++ = Ia_idx;
      *L++ = Iaridx[Ia_ex];
      *Sgn++ = (double)Iasgn[Ia_ex];
      inum++;
    }
  } /* end loop over Ia */
    /*  if(inum) {
          outfile->Printf("form_ilist: nas = %d\n", nas);
          outfile->Printf("form_ilist: jlen = %d\n", inum);

        }
    */
  return (inum);
}

/*
** S3_BLOCK_VDIAG_ROTF()
**
** Calculate a block of the sigma3 vector in equation (9c) of
** Olsen, Roos, et al.  For diagonal blocks of sigma.
**
** currently assumes that (ij|ij)'s have not been halved
** Try to get the Olsen vector version working....again!!!!
*/

void s3_block_vdiag_rotf(int *Cnt[2], int **Ij[2], int **Ridx[2],
                         signed char **Sn[2], double **C, double **S,
                         double *tei, int nas, int nbs, int cnas, int Ib_list,
                         int Ja_list, int Jb_list, int Ib_sym, int Jb_sym,
                         double **Cprime, double *F, double *V, double *Sgn,
                         int *L, int *R, int norbs, int *orbsym) {
  int Ia_ex;
  int ij, i, j, kl, I, J, RJ;
  double tval, VS, *CprimeI0, *CI0;
  int jlen, Ia_idx, Jacnt, *Iaij;
  int *Iaridx;
  signed char *Iasgn;
  double *Tptr;

  /* loop over i, j */
  for (i = 0; i < norbs; i++) {
    for (j = 0; j <= i; j++) {
      if ((orbsym[i] ^ orbsym[j] ^ Jb_sym ^ Ib_sym) != 0) continue;
      ij = ioff[i] + j;
      jlen = form_ilist_rotf(Cnt[1], Ridx[1], Sn[1], Ij[1], nbs, ij, L, R, Sgn);

      if (!jlen) continue;

      Tptr = tei + ioff[ij];

      /* gather operation */
      for (I = 0; I < cnas; I++) {
        CprimeI0 = Cprime[I];
        CI0 = C[I];
        for (J = 0; J < jlen; J++) {
          tval = Sgn[J];
          CprimeI0[J] = CI0[L[J]] * tval;
        }
      }

      /* loop over Ia */
      for (Ia_idx = 0; Ia_idx < nas; Ia_idx++) {
        /* loop over excitations E^a_{kl} from |A(I_a)> */
        Jacnt = Cnt[0][Ia_idx];
        Iaridx = Ridx[0][Ia_idx];
        Iasgn = Sn[0][Ia_idx];
        Iaij = Ij[0][Ia_idx];

        zero_arr(V, jlen);

        /* rotf doesn't yet ensure kl's in order */
        for (Ia_ex = 0; Ia_ex < Jacnt; Ia_ex++) {
          kl = *Iaij++;
          I = *Iaridx++;
          tval = *Iasgn++;
          if (kl > ij) continue;
          if (ij == kl) tval *= 0.5;
          VS = Tptr[kl] * tval;
          CprimeI0 = Cprime[I];

#ifdef USE_BLAS
          C_DAXPY(jlen, VS, CprimeI0, 1, V, 1);
#else
          for (J = 0; J < jlen; J++) {
            V[J] += VS * CprimeI0[J];
          }
#endif
        }

        /* scatter */
        for (J = 0; J < jlen; J++) {
          RJ = R[J];
          S[Ia_idx][RJ] += V[J];
        }

      } /* end loop over Ia */

    } /* end loop over j */
  }   /* end loop over i */
}

/*
** S3_BLOCK_VROTF()
**
** Calculate a block of the sigma3 vector in equation (9c) of
** Olsen, Roos, et al.  For non-diagonal blocks of s3
**
*/
void s3_block_vrotf(int *Cnt[2], int **Ij[2], int **Ridx[2],
                    signed char **Sn[2], double **C, double **S, double *tei,
                    int nas, int nbs, int cnas, int Ib_list, int Ja_list,
                    int Jb_list, int Ib_sym, int Jb_sym, double **Cprime,
                    double *F, double *V, double *Sgn, int *L, int *R,
                    int norbs, int *orbsym) {
  int Ia_ex;
  int ij, i, j, kl, ijkl, I, J, RJ;
  double tval, VS, *CprimeI0, *CI0;
  int jlen, Ia_idx, Jacnt, *Iaij;
  int *Iaridx;
  signed char *Iasgn;
  double *Tptr;

  /* loop over i, j */
  for (i = 0; i < norbs; i++) {
    for (j = 0; j <= i; j++) {
      if ((orbsym[i] ^ orbsym[j] ^ Jb_sym ^ Ib_sym) != 0) continue;
      ij = ioff[i] + j;
      jlen = form_ilist_rotf(Cnt[1], Ridx[1], Sn[1], Ij[1], nbs, ij, L, R, Sgn);

      if (!jlen) continue;

      Tptr = tei + ioff[ij];

      /* gather operation */
      for (I = 0; I < cnas; I++) {
        CprimeI0 = Cprime[I];
        CI0 = C[I];
        for (J = 0; J < jlen; J++) {
          tval = Sgn[J];
          CprimeI0[J] = CI0[L[J]] * tval;
        }
      }

      /* loop over Ia */
      for (Ia_idx = 0; Ia_idx < nas; Ia_idx++) {
        /* loop over excitations E^a_{kl} from |A(I_a)> */
        Jacnt = Cnt[0][Ia_idx];
        Iaridx = Ridx[0][Ia_idx];
        Iasgn = Sn[0][Ia_idx];
        Iaij = Ij[0][Ia_idx];

        zero_arr(V, jlen);

        for (Ia_ex = 0; Ia_ex < Jacnt; Ia_ex++) {
          kl = *Iaij++;
          I = *Iaridx++;
          tval = *Iasgn++;
          ijkl = INDEX(ij, kl);
          VS = tval * tei[ijkl];
          CprimeI0 = Cprime[I];

#ifdef USE_BLAS
          C_DAXPY(jlen, VS, CprimeI0, 1, V, 1);
#else
          for (J = 0; J < jlen; J++) {
            V[J] += VS * CprimeI0[J];
          }
#endif
        }

        /* scatter */
        for (J = 0; J < jlen; J++) {
          RJ = R[J];
          S[Ia_idx][RJ] += V[J];
        }

      } /* end loop over Ia */

    } /* end loop over j */
  }   /* end loop over i */
}

<<<<<<< HEAD
int form_ilist_rotf(int *Cnt, int **Ridx, signed char **Sn, int **Ij, int nas,
                    int kl, int *L, int *R, double *Sgn) {
  int inum = 0, Ia_idx, Ia_ex, Iacnt, ij;
  int *Iaij;
  int *Iaridx;
  signed char *Iasgn;

  /* loop over Ia */
  for (Ia_idx = 0; Ia_idx < nas; Ia_idx++) {
    /* loop over excitations E^a_{kl} from |A(I_a)> */

    Iacnt = Cnt[Ia_idx];
    if (!Iacnt) continue;
    Iaridx = Ridx[Ia_idx];
    Iasgn = Sn[Ia_idx];
    Iaij = Ij[Ia_idx];
    Ia_ex = 0;
    for (Ia_ex = 0; Ia_ex < Iacnt; Ia_ex++) {
      ij = *Iaij++;
      if (ij == kl) {
        *R++ = Ia_idx;
        *L++ = Iaridx[Ia_ex];
        *Sgn++ = (double)Iasgn[Ia_ex];
        inum++;
      }
    }
  } /* end loop over Ia */

  return (inum);
}
}}  // namespace psi::detci
=======
}} // namespace psi::detci
>>>>>>> 24bfd705
<|MERGE_RESOLUTION|>--- conflicted
+++ resolved
@@ -412,7 +412,6 @@
   }   /* end loop over i */
 }
 
-<<<<<<< HEAD
 int form_ilist_rotf(int *Cnt, int **Ridx, signed char **Sn, int **Ij, int nas,
                     int kl, int *L, int *R, double *Sgn) {
   int inum = 0, Ia_idx, Ia_ex, Iacnt, ij;
@@ -443,7 +442,4 @@
 
   return (inum);
 }
-}}  // namespace psi::detci
-=======
-}} // namespace psi::detci
->>>>>>> 24bfd705
+}}  // namespace psi::detci