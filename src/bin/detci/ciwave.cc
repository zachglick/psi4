--- conflicted
+++ resolved
@@ -49,12 +49,9 @@
     // by someone else who uses the CIWavefunction and expects them to
     // be available.
 
-<<<<<<< HEAD
     MCSCF_Parameters = new mcscf_params;
-=======
     title();
     init_ioff();
->>>>>>> 59f06e17
     get_parameters(options_);     /* get running params (convergence, etc)    */
     get_mcscf_parameters();
     get_mo_info();               /* read DOCC, SOCC, frozen, nmo, etc        */
