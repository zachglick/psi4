--- conflicted
+++ resolved
@@ -593,67 +593,8 @@
 
 void HF::compute_SAD_guess()
 {
-<<<<<<< HEAD
-    if (!same_a_b_dens()) {
-        throw PSIEXCEPTION("SCF::compute_SAD_guess: SAD Guess only supported for restricted references at this time.");
-    }
-
-    int sad_print_ = options_.get_int("SAD_PRINT");
-
-    boost::shared_ptr<Molecule> mol = basisset_->molecule();
-    std::vector<boost::shared_ptr<BasisSet> > atomic_bases;
-
-    if (print_ > 6) {
-        fprintf(outfile,"\n  Constructing atomic basis sets\n  Molecule:\n");
-        mol->print();
-    }
-
-    //Build the atomic basis sets for libmints use in UHF
-    for (int A = 0; A<mol->natom(); A++) {
-        atomic_bases.push_back(basisset_->atomic_basis_set(A));
-        if (sad_print_>6) {
-            fprintf(outfile,"  SAD: Atomic Basis Set %d\n", A);
-            atomic_bases[A]->molecule()->print();
-            fprintf(outfile,"\n");
-            atomic_bases[A]->print(outfile);
-            fprintf(outfile,"\n");
-        }
-    }
-
-    //Spin occupations per atom, to be determined by Hund's Rules
-    //or user input
-    int* nalpha = init_int_array(mol->natom());
-    int* nbeta = init_int_array(mol->natom());
-    int* nelec = init_int_array(mol->natom());
-    int* nhigh = init_int_array(mol->natom());
-    int tot_elec = 0;
-
-    //Ground state high spin occupency array, atoms 0 to 36 (see Giffith's Quantum Mechanics, pp. 217)
-    const int reference_S[] = {0,1,0,1,0,1,2,3,2,1,0,1,0,1,2,3,2,1,0,1,0,1,2,3,6,5,4,3,2,1,0,1,2,3,2,1,0};
-    const int MAX_Z = 36;
-
-    //At the moment, we'll assume no ions, and Hund filling
-    //Improvemnts to SAD can be made simply by changing the setup of nalpha and nbeta
-    if (sad_print_>1)
-        fprintf(outfile,"\n  SAD: Determining atomic occupations:\n");
-    for (int A = 0; A<mol->natom(); A++) {
-        int Z = mol->Z(A);
-        if (Z>MAX_Z) {
-            throw std::domain_error(" Only Atoms up to 36 (Kr) are currently supported with SAD Guess");
-        }
-        nhigh[A] = reference_S[Z];
-        nelec[A] = Z;
-        tot_elec+= nelec[A];
-        nbeta[A] = (nelec[A]-nhigh[A])/2;
-        nalpha[A] = nelec[A]-nbeta[A];
-        if (sad_print_>1)
-            fprintf(outfile,"  Atom %d, Z = %d, nelec = %d, nhigh = %d, nalpha = %d, nbeta = %d\n",A,Z,nelec[A],nhigh[A],nalpha[A],nbeta[A]);
-    }
-    fflush(outfile);
-=======
     boost::shared_ptr<SADGuess> guess(new SADGuess(basisset_,nalpha_,nbeta_,options_));
     guess->compute_guess();
->>>>>>> d495fbb6
 
     Da_->copy(guess->Da());
     Db_->copy(guess->Db());
