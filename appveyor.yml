--- conflicted
+++ resolved
@@ -75,20 +75,10 @@
   #     dfcasscf-fzc-sp
   #     fsapt-terms sapt-dft1 sapt1 tu5-sapt
   #     json-v11-energy
-<<<<<<< HEAD
-  #     psi4numpy-dfmp2
-  #     python-3-index-transforms
   #     pywrap-db1
   #
   - ctest --build-config %CONFIGURATION%
-          --exclude-regex "^(cbs-delta-energy|cbs-xtpl-gradient|dfmp2-ecp|fnocc2|psimrcc-sp1|pywrap-all|ci-property|cubeprop|dfcasscf-fzc-sp|dfcasscf-sa-sp|dfcasscf-sp|dfrasscf-sp|fsapt2|fsapt-terms|pywrap-db1|sapt-dft1|sapt1|sapt8|dfep2-1|dfep2-2|tu5-sapt|psi4numpy-dfmp2|python-3-index-transforms|json-v11-energy)$"
-=======
-  #     molden1 molden2
-  #     pywrap-db1
-  #
-  - ctest --build-config %CONFIGURATION%
-          --exclude-regex "^(cbs-delta-energy|cbs-xtpl-gradient|dfmp2-ecp|fnocc2|psimrcc-sp1|pywrap-all|casscf-semi|casscf-fzc-sp|casscf-sa-sp|casscf-sp|ci-property|cubeprop|dfcasscf-fzc-sp|fsapt-terms|molden1|molden2|pywrap-db1|rasscf-sp|sapt-dft1|sapt1|tu5-sapt|json-v11-energy)$"
->>>>>>> a3e8b501
+          --exclude-regex "^(cbs-delta-energy|cbs-xtpl-gradient|dfmp2-ecp|fnocc2|psimrcc-sp1|pywrap-all|ci-property|cubeprop|dfcasscf-fzc-sp|fsapt-terms|pywrap-db1|sapt-dft1|sapt1|tu5-sapt|json-v11-energy)$"
           --label-regex quick
           --output-on-failure
           --parallel %NUMBER_OF_PROCESSORS%
@@ -97,11 +87,7 @@
   # Run failling tests, but their results are ignored
   # TODO fix the tests
   - ctest --build-config %CONFIGURATION%
-<<<<<<< HEAD
-          --tests-regex "^(ci-property|cubeprop|dfcasscf-fzc-sp|dfcasscf-sa-sp|dfcasscf-sp|dfrasscf-sp|fsapt2|fsapt-terms|pywrap-db1|sapt-dft1|sapt1|sapt8|dfep2-1|dfep2-2|tu5-sapt|psi4numpy-dfmp2|python-3-index-transforms|json-v11-energy)$"
-=======
-          --tests-regex "^(casscf-fzc-sp|casscf-sa-sp|casscf-semi|casscf-sp|ci-property|cubeprop|dfcasscf-fzc-sp|fsapt-terms|molden1|molden2|pywrap-db1|rasscf-sp|sapt-dft1|sapt1|tu5-sapt|json-v11-energy)$"
->>>>>>> a3e8b501
+          --tests-regex "^(ci-property|cubeprop|dfcasscf-fzc-sp|fsapt-terms|pywrap-db1|sapt-dft1|sapt1|tu5-sapt|json-v11-energy)$"
           --output-on-failure
           --parallel %NUMBER_OF_PROCESSORS% & exit 0
   - python %INSTALL_FOLDER%\bin\psi4 --test & exit 0
