--- conflicted
+++ resolved
@@ -261,14 +261,9 @@
 
     if self.iteration_ < 2:
         core.print_out("  ==> Iterations <==\n\n")
-<<<<<<< HEAD
-        core.print_out("%s                        Total Energy        Delta E     %s |[F,P]|\n\n" % ("   "
-                                                                                                     if is_dfjk else "", "RMS" if diis_rms else "MAX"))
-    ###D_cache = []
-=======
         core.print_out("%s                        Total Energy        Delta E     %s |[F,P]|\n\n" %
                        ("   " if is_dfjk else "", "RMS" if diis_rms else "MAX"))
->>>>>>> d7529df5
+    ###D_cache = []
 
     # SCF iterations!
     SCFE_old = 0.0
