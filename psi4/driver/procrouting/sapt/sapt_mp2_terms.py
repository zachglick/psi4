--- conflicted
+++ resolved
@@ -33,11 +33,8 @@
 from psi4 import core
 from psi4.driver.p4util.exceptions import *
 from psi4.driver import p4util
-<<<<<<< HEAD
-=======
 from psi4.driver import constants
 
->>>>>>> c0334582
 from .sapt_util import print_sapt_var
 
 
