/*
 * @BEGIN LICENSE
 *
 * Psi4: an open-source quantum chemistry software package
 *
 * Copyright (c) 2007-2019 The Psi4 Developers.
 *
 * The copyrights for code used from other parties are included in
 * the corresponding files.
 *
 * This file is part of Psi4.
 *
 * Psi4 is free software; you can redistribute it and/or modify
 * it under the terms of the GNU Lesser General Public License as published by
 * the Free Software Foundation, version 3.
 *
 * Psi4 is distributed in the hope that it will be useful,
 * but WITHOUT ANY WARRANTY; without even the implied warranty of
 * MERCHANTABILITY or FITNESS FOR A PARTICULAR PURPOSE.  See the
 * GNU Lesser General Public License for more details.
 *
 * You should have received a copy of the GNU Lesser General Public License along
 * with Psi4; if not, write to the Free Software Foundation, Inc.,
 * 51 Franklin Street, Fifth Floor, Boston, MA 02110-1301 USA.
 *
 * @END LICENSE
 */

#include "psi4/libqt/qt.h"
#include "psi4/psi4-dec.h"
#include "psi4/libmints/sieve.h"
#include "psi4/libmints/basisset.h"
#include "psi4/libmints/twobody.h"
#include "psi4/libmints/integral.h"
#include "psi4/libpsi4util/PsiOutStream.h"
#include "psi4/libpsi4util/process.h"

#include <cfloat>

namespace psi {

ERISieve::ERISieve(std::shared_ptr<BasisSet> primary, double sieve, bool do_csam) : primary_(primary), sieve_(sieve), do_csam_(do_csam){
    common_init();
}

ERISieve::~ERISieve() {}

void ERISieve::common_init() {
    // if sieve_ is 0, then erfc_inv is infinite
    // the boost function just throws an error in this case
    // if (sieve_ > 0.0) {
    //    throw FeatureNotImplemented("libmints: sieve.cc", "replacement for boost::math::erfc_inv()", __FILE__,
    //    __LINE__); erfc_thresh_ = boost::math::erfc_inv(sieve_);
    //} else
    //    erfc_thresh_ = DBL_MAX;

    Options &options = Process::environment.options;
    do_qqr_ = false;  // Code below for QQR was/is utterly broken.
    do_csam_ = false;

    debug_ = 0;

    integrals();
    if (do_csam_) csam_integrals();
    set_sieve(sieve_);
}

void ERISieve::set_sieve(double sieve) {
    sieve_ = sieve;
    sieve2_ = sieve_ * sieve;
    sieve_over_max_ = sieve_ / max_;
    sieve2_over_max_ = sieve2_ / max_;

    shell_pairs_.clear();
    function_pairs_.clear();
    shell_pairs_reverse_.resize(nshell_ * (nshell_ + 1L) / 2L);
    function_pairs_reverse_.resize(nbf_ * (nbf_ + 1L) / 2L);

    long int offset = 0L;
    size_t MUNU = 0L;
    for (int MU = 0; MU < nshell_; MU++) {
        for (int NU = 0; NU <= MU; NU++, MUNU++) {
            if (shell_pair_values_[MU * nshell_ + NU] >= sieve2_over_max_) {
                shell_pairs_.push_back(std::make_pair(MU, NU));
                shell_pairs_reverse_[MUNU] = offset;
                offset++;
            } else {
                shell_pairs_reverse_[MUNU] = -1L;
            }
        }
    }

    offset = 0L;
    size_t munu = 0L;
    for (int mu = 0; mu < nbf_; mu++) {
        for (int nu = 0; nu <= mu; nu++, munu++) {
            if (function_pair_values_[mu * nbf_ + nu] >= sieve2_over_max_) {
                function_pairs_.push_back(std::make_pair(mu, nu));
                function_pairs_reverse_[munu] = offset;
                offset++;
            } else {
                function_pairs_reverse_[munu] = -1L;
            }
        }
    }

    shell_to_shell_.clear();
    function_to_function_.clear();
    shell_to_shell_.resize(nshell_);
    function_to_function_.resize(nbf_);

    for (int MU = 0; MU < nshell_; MU++) {
        for (int NU = 0; NU < nshell_; NU++) {
            if (shell_pair_values_[MU * nshell_ + NU] >= sieve2_over_max_) {
                shell_to_shell_[MU].push_back(NU);
            }
        }
    }

    for (int mu = 0; mu < nbf_; mu++) {
        for (int nu = 0; nu < nbf_; nu++) {
            if (function_pair_values_[mu * nbf_ + nu] >= sieve2_over_max_) {
                function_to_function_[mu].push_back(nu);
            }
        }
    }

    if (debug_) {
        outfile->Printf("  ==> ERISieve Debug <==\n\n");
        outfile->Printf("    Sieve Cutoff = %11.3E\n", sieve_);
        outfile->Printf("    Sieve^2      = %11.3E\n", sieve2_);
        outfile->Printf("    Max          = %11.3E\n", max_);
        outfile->Printf("    Sieve/Max    = %11.3E\n", sieve_over_max_);
        outfile->Printf("    Sieve^2/Max  = %11.3E\n\n", sieve2_over_max_);

        primary_->print_by_level("outfile", 3);

        outfile->Printf("   => Shell Pair Values <=\n\n");
        for (int M = 0; M < nshell_; M++) {
            for (int N = 0; N < nshell_; N++) {
                outfile->Printf("    (%3d, %3d| = %11.3E\n", M, N, shell_pair_values_[M * nshell_ + N]);
            }
        }
        outfile->Printf("\n");

        outfile->Printf("   => Function Pair Values <=\n\n");
        for (int M = 0; M < nbf_; M++) {
            for (int N = 0; N < nbf_; N++) {
                outfile->Printf("    (%3d, %3d| = %11.3E\n", M, N, function_pair_values_[M * nbf_ + N]);
            }
        }
        outfile->Printf("\n");

        outfile->Printf("   => Significant Shell Pairs <=\n\n");
        for (int MN = 0; MN < (int)shell_pairs_.size(); MN++) {
            outfile->Printf("    %6d = (%3d,%3d|\n", MN, shell_pairs_[MN].first, shell_pairs_[MN].second);
        }
        outfile->Printf("\n");

        outfile->Printf("   => Significant Function Pairs <=\n\n");
        for (int MN = 0; MN < (int)function_pairs_.size(); MN++) {
            outfile->Printf("    %6d = (%3d,%3d|\n", MN, function_pairs_[MN].first, function_pairs_[MN].second);
        }
        outfile->Printf("\n");

        outfile->Printf("   => Significant Shell Pairs Reverse <=\n\n");
        for (int M = 0; M < nshell_; M++) {
            for (int N = 0; N <= M; N++) {
                outfile->Printf("    %6ld = (%3d,%3d|\n", shell_pairs_reverse_[M * (M + 1) / 2 + N], M, N);
            }
        }
        outfile->Printf("\n");

        outfile->Printf("   => Significant Function Pairs Reverse <=\n\n");
        for (int M = 0; M < nbf_; M++) {
            for (int N = 0; N <= M; N++) {
                outfile->Printf("    %6ld = (%3d,%3d|\n", function_pairs_reverse_[M * (M + 1) / 2 + N], M, N);
            }
        }
        outfile->Printf("\n");

        outfile->Printf("   => Shell to Shell <=\n\n");
        for (int M = 0; M < nshell_; M++) {
            for (int N = 0; N < (int)shell_to_shell_[M].size(); N++) {
                outfile->Printf("    (%3d, %3d|\n", M, shell_to_shell_[M][N]);
            }
        }
        outfile->Printf("\n");

        outfile->Printf("   => Function to Function <=\n\n");
        for (int M = 0; M < nbf_; M++) {
            for (int N = 0; N < (int)function_to_function_[M].size(); N++) {
                outfile->Printf("    (%3d, %3d|\n", M, function_to_function_[M][N]);
            }
        }
        outfile->Printf("\n");
    }
}

void ERISieve::integrals() {
    size_t nshell = primary_->nshell();
    size_t nbf = primary_->nbf();

    nbf_ = nbf;
    nshell_ = nshell;

    function_pair_values_.resize(nbf * nbf);
    shell_pair_values_.resize(nshell * nshell);
    ::memset(&function_pair_values_[0], '\0', sizeof(double) * nbf * nbf);
    ::memset(&shell_pair_values_[0], '\0', sizeof(double) * nshell * nshell);
    max_ = 0.0;

    IntegralFactory schwarzfactory(primary_, primary_, primary_, primary_);
    std::shared_ptr<TwoBodyAOInt> eri = std::shared_ptr<TwoBodyAOInt>(schwarzfactory.eri());
    const double *buffer = eri->buffer();

    for (int P = 0; P < nshell_; P++) {
        for (int Q = 0; Q <= P; Q++) {
            int nP = primary_->shell(P).nfunction();
            int nQ = primary_->shell(Q).nfunction();
            int oP = primary_->shell(P).function_index();
            int oQ = primary_->shell(Q).function_index();
            eri->compute_shell(P, Q, P, Q);
            double max_val = 0.0;
            for (int p = 0; p < nP; p++) {
                for (int q = 0; q < nQ; q++) {
                    max_val = std::max(max_val, std::abs(buffer[p * (nQ * nP * nQ + nQ) + q * (nP * nQ + 1)]));
                }
            }
            max_ = std::max(max_, max_val);
            shell_pair_values_[P * nshell_ + Q] = shell_pair_values_[Q * nshell_ + P] = max_val;
            for (int p = 0; p < nP; p++) {
                for (int q = 0; q < nQ; q++) {
                    function_pair_values_[(p + oP) * nbf_ + (q + oQ)] =
                        function_pair_values_[(q + oQ) * nbf_ + (p + oP)] = max_val;
                }
            }
        }
    }

// All this is broken (only built one shell-pair's info)
#if 0
    if (do_qqr_) {

            //std::cout << "Doing QQR precomputations.\n";

            const GaussianShell& mu_shell = primary_->shell(MU);
            const GaussianShell& nu_shell = primary_->shell(NU);

            double coef_denominator = 0.0;

            std::vector<Vector3> primitive_centers;
            std::vector<double> primitive_extents;

            // IMPORTANT: need to compute this first, outside these loops
            Vector3 contracted_center(0.0, 0.0, 0.0);

            for (int p_ind = 0; p_ind < mu_shell.nprimitive(); p_ind++)
            {

              double p_exp = mu_shell.exp(p_ind);
              double p_coef = std::fabs(mu_shell.coef(p_ind));

              Vector3 p_center = mu_shell.center();
              p_center *= p_exp;

              for (int r_ind = 0; r_ind < nu_shell.nprimitive(); r_ind++)
              {

                double r_exp = nu_shell.exp(r_ind);
                double r_coef = std::fabs(nu_shell.coef(r_ind));

                Vector3 r_center = nu_shell.center();
                r_center *= r_exp;

                Vector3 primitive_center = (p_center + r_center) / (p_exp + r_exp);

                primitive_centers.push_back(primitive_center);

                coef_denominator += p_coef * r_coef;
                contracted_center += primitive_center;

                double this_extent = sqrt(2 / (p_exp + r_exp)) * erfc_thresh_;

                primitive_extents.push_back(this_extent);

              } // loop over primitives in NU

            } // loop over primitives in MU

            contracted_center /= coef_denominator;
            size_t this_ind = MU * (size_t) nshell + NU;
            size_t sym_ind = NU * (size_t) nshell + MU;

            for (int prim_it = 0; prim_it < (int)primitive_extents.size(); prim_it++)
            {

              double this_dist = contracted_center.distance(primitive_centers[prim_it]);

              extents_[this_ind] = std::max(extents_[this_ind],
                                            primitive_extents[prim_it]
                                              + this_dist);
              extents_[sym_ind] = extents_[this_ind];

            } // now loop over the pairs of primitives


     } // doing QQR
#endif
}

void ERISieve::csam_integrals() {
<<<<<<< HEAD
    function_sqrt_.resize((size_t)nbf_);
    shell_pair_exchange_values_.resize(nshell_ * (size_t)nshell_);
=======
    function_sqrt_.resize(nbf_);
    shell_pair_exchange_values_.resize(nshell_ * nshell_);
>>>>>>> d7529df5
    std::fill(function_sqrt_.begin(), function_sqrt_.end(), 0.0);
    std::fill(shell_pair_exchange_values_.begin(), shell_pair_exchange_values_.end(), 0.0);

    IntegralFactory csamfactory(primary_, primary_, primary_, primary_);
    std::shared_ptr<TwoBodyAOInt> eri = std::shared_ptr<TwoBodyAOInt>(csamfactory.eri());
    const double *buffer = eri->buffer();

    for (int P = 0; P < nshell_; P++) {
        for (int Q = P; Q >= 0; Q--) {
            int nP = primary_->shell(P).nfunction();
            int nQ = primary_->shell(Q).nfunction();
            int oP = primary_->shell(P).function_index();
            int oQ = primary_->shell(Q).function_index();
            eri->compute_shell(P, P, Q, Q);

            // Computing Q_mu_mu (for denominator of Eq.9)
            if (Q == P) {
                int oP = primary_->shell(P).function_index();
                for (int p = 0; p < nP; ++p) {
<<<<<<< HEAD
                    function_sqrt_[oP + p] = std::sqrt(std::fabs(buffer[p * (nP * nP * nP + nP) + p * (nP * nP + 1)]));
=======
                    function_sqrt_[oP + p] = std::sqrt(std::abs(buffer[p * (nP * nP * nP + nP) + p * (nP * nP + 1)]));
>>>>>>> d7529df5
                }
            }

            // Computing square of M~_mu_lam (defined in Eq. 9)
            double max_val = 0.0;
            for (int p = 0; p < nP; p++) {
                for (int q = 0; q < nQ; q++) {
<<<<<<< HEAD
                    max_val = std::max(max_val, std::fabs(buffer[p * nQ * nQ * (nP + 1) + q * (nQ * nQ + 1)]) /
=======
                    max_val = std::max(max_val, std::abs(buffer[p * nQ * nQ * (nP + 1) + q * (nQ * nQ + 1)]) /
>>>>>>> d7529df5
                                                    (function_sqrt_[p + oP] * function_sqrt_[q + oQ]));
                }
            }
            shell_pair_exchange_values_[P * nshell_ + Q] = shell_pair_exchange_values_[Q * nshell_ + P] = max_val;
        }
    }
}

bool ERISieve::shell_significant_qqr(int M, int N, int R, int S) {
    double Q_mn = shell_pair_values_[N * nshell_ + M];
    double Q_rs = shell_pair_values_[R * nshell_ + S];

    double dist = contracted_centers_[N * nshell_ + M].distance(contracted_centers_[R * nshell_ + S]);

    double denom = dist - extents_[N * nshell_ + M] - extents_[R * nshell_ + S];

    // this does the near field estimate if that's the only valid one
    // values of Q are squared
    double est = Q_mn * Q_rs / (denom > 0.0 ? denom * denom : 1.0);
    if (denom > 0.0) {
        std::cout << "Q_mn: " << Q_mn << ", ";
        std::cout << "Q_rs: " << Q_rs << ", ";
        std::cout << "dist: " << dist << ", ";
        std::cout << "denom: " << denom << ", ";
        std::cout << "est: " << est << ", ";
        std::cout << "sieve2: " << sieve2_ << "\n";
    }
    return est >= sieve2_;
}

bool ERISieve::shell_significant_csam(int M, int N, int R, int S) {
    // Square of standard Cauchy-Schwarz Q_mu_nu terms (Eq. 1)
<<<<<<< HEAD
    double mn_mn = shell_pair_values_[N * (size_t)nshell_ + M];
    double rs_rs = shell_pair_values_[S * (size_t)nshell_ + R];

    // Square of M~_mu_nu terms (Eq. 9)
    double mm_rr = shell_pair_exchange_values_[R * (size_t)nshell_ + M];
    double nn_ss = shell_pair_exchange_values_[S * (size_t)nshell_ + N];
    double mm_ss = shell_pair_exchange_values_[S * (size_t)nshell_ + M];
    double nn_rr = shell_pair_exchange_values_[R * (size_t)nshell_ + N];
=======
    double mn_mn = shell_pair_values_[N * nshell_ + M];
    double rs_rs = shell_pair_values_[S * nshell_ + R];

    // Square of M~_mu_nu terms (Eq. 9)
    double mm_rr = shell_pair_exchange_values_[R * nshell_ + M];
    double nn_ss = shell_pair_exchange_values_[S * nshell_ + N];
    double mm_ss = shell_pair_exchange_values_[S * nshell_ + M];
    double nn_rr = shell_pair_exchange_values_[R * nshell_ + N];
>>>>>>> d7529df5

    // Square of M_mu_nu_lam_sig (Eq. 12)
    double csam_2 = std::max(mm_rr * nn_ss, mm_ss * nn_rr);

    // Square of Eq. 11
    double mnrs_2 = mn_mn * rs_rs * csam_2;

<<<<<<< HEAD
    return std::fabs(mnrs_2) >= sieve2_;
=======
    return std::abs(mnrs_2) >= sieve2_;
>>>>>>> d7529df5
}

double ERISieve::shell_pair_value(int m, int n) const { return shell_pair_values_[m * nshell_ + n]; }
}  // namespace psi<|MERGE_RESOLUTION|>--- conflicted
+++ resolved
@@ -56,7 +56,6 @@
 
     Options &options = Process::environment.options;
     do_qqr_ = false;  // Code below for QQR was/is utterly broken.
-    do_csam_ = false;
 
     debug_ = 0;
 
@@ -310,13 +309,8 @@
 }
 
 void ERISieve::csam_integrals() {
-<<<<<<< HEAD
-    function_sqrt_.resize((size_t)nbf_);
-    shell_pair_exchange_values_.resize(nshell_ * (size_t)nshell_);
-=======
     function_sqrt_.resize(nbf_);
     shell_pair_exchange_values_.resize(nshell_ * nshell_);
->>>>>>> d7529df5
     std::fill(function_sqrt_.begin(), function_sqrt_.end(), 0.0);
     std::fill(shell_pair_exchange_values_.begin(), shell_pair_exchange_values_.end(), 0.0);
 
@@ -336,11 +330,7 @@
             if (Q == P) {
                 int oP = primary_->shell(P).function_index();
                 for (int p = 0; p < nP; ++p) {
-<<<<<<< HEAD
-                    function_sqrt_[oP + p] = std::sqrt(std::fabs(buffer[p * (nP * nP * nP + nP) + p * (nP * nP + 1)]));
-=======
                     function_sqrt_[oP + p] = std::sqrt(std::abs(buffer[p * (nP * nP * nP + nP) + p * (nP * nP + 1)]));
->>>>>>> d7529df5
                 }
             }
 
@@ -348,11 +338,7 @@
             double max_val = 0.0;
             for (int p = 0; p < nP; p++) {
                 for (int q = 0; q < nQ; q++) {
-<<<<<<< HEAD
-                    max_val = std::max(max_val, std::fabs(buffer[p * nQ * nQ * (nP + 1) + q * (nQ * nQ + 1)]) /
-=======
                     max_val = std::max(max_val, std::abs(buffer[p * nQ * nQ * (nP + 1) + q * (nQ * nQ + 1)]) /
->>>>>>> d7529df5
                                                     (function_sqrt_[p + oP] * function_sqrt_[q + oQ]));
                 }
             }
@@ -385,16 +371,6 @@
 
 bool ERISieve::shell_significant_csam(int M, int N, int R, int S) {
     // Square of standard Cauchy-Schwarz Q_mu_nu terms (Eq. 1)
-<<<<<<< HEAD
-    double mn_mn = shell_pair_values_[N * (size_t)nshell_ + M];
-    double rs_rs = shell_pair_values_[S * (size_t)nshell_ + R];
-
-    // Square of M~_mu_nu terms (Eq. 9)
-    double mm_rr = shell_pair_exchange_values_[R * (size_t)nshell_ + M];
-    double nn_ss = shell_pair_exchange_values_[S * (size_t)nshell_ + N];
-    double mm_ss = shell_pair_exchange_values_[S * (size_t)nshell_ + M];
-    double nn_rr = shell_pair_exchange_values_[R * (size_t)nshell_ + N];
-=======
     double mn_mn = shell_pair_values_[N * nshell_ + M];
     double rs_rs = shell_pair_values_[S * nshell_ + R];
 
@@ -403,7 +379,6 @@
     double nn_ss = shell_pair_exchange_values_[S * nshell_ + N];
     double mm_ss = shell_pair_exchange_values_[S * nshell_ + M];
     double nn_rr = shell_pair_exchange_values_[R * nshell_ + N];
->>>>>>> d7529df5
 
     // Square of M_mu_nu_lam_sig (Eq. 12)
     double csam_2 = std::max(mm_rr * nn_ss, mm_ss * nn_rr);
@@ -411,11 +386,7 @@
     // Square of Eq. 11
     double mnrs_2 = mn_mn * rs_rs * csam_2;
 
-<<<<<<< HEAD
-    return std::fabs(mnrs_2) >= sieve2_;
-=======
     return std::abs(mnrs_2) >= sieve2_;
->>>>>>> d7529df5
 }
 
 double ERISieve::shell_pair_value(int m, int n) const { return shell_pair_values_[m * nshell_ + n]; }
