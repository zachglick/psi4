/*
 * @BEGIN LICENSE
 *
 * Psi4: an open-source quantum chemistry software package
 *
 * Copyright (c) 2007-2019 The Psi4 Developers.
 *
 * The copyrights for code used from other parties are included in
 * the corresponding files.
 *
 * This file is part of Psi4.
 *
 * Psi4 is free software; you can redistribute it and/or modify
 * it under the terms of the GNU Lesser General Public License as published by
 * the Free Software Foundation, version 3.
 *
 * Psi4 is distributed in the hope that it will be useful,
 * but WITHOUT ANY WARRANTY; without even the implied warranty of
 * MERCHANTABILITY or FITNESS FOR A PARTICULAR PURPOSE.  See the
 * GNU Lesser General Public License for more details.
 *
 * You should have received a copy of the GNU Lesser General Public License along
 * with Psi4; if not, write to the Free Software Foundation, Inc.,
 * 51 Franklin Street, Fifth Floor, Boston, MA 02110-1301 USA.
 *
 * @END LICENSE
 */

#ifndef SIEVE_H
#define SIEVE_H

// need this for erfc^{-1} in the QQR sieve
//#include <cfloat>
#include <vector>
#include <memory>
//#include <utility>
#include "psi4/pragma.h"
#include "psi4/libmints/vector3.h"

namespace psi {

class BasisSet;

/**
 * ERISieve
 *
 * Class to perform ERI sieving
 *
 * At the moment, this class uses Cauchy-Schwarz sieving,
 * and is designed to be used in concert with density-based
 * sieving. In the future, it is hoped that MBIE sieving may
 * be added to this class.
 *
 * Use of this class is as follows:
 *
 *     // Initialize the sieve object
 *     std::shared_ptr<ERISieve> sieve(basisset, sieve_cutoff);
 *
 *     // Reset the sieve cutoff (you can do this wherever)
 *     sieve->set_sieve(new_cutoff);
 *
 *     ...
 *
 *     // Investigate stuff. This example is for shells, all methods are
 *     // also provided for functions
 *
 *     // Compute a shell quartet (MN|RS), if (MN|RS) >= sieve_cutoff
 *     if (sieve->shell_significant(M,N,R,S)) eri->compute(M,N,R,S);
 *
 *     // Compute a shell quartet (MN|RS), if (MN|RS) * D_RS >= sieve_cutoff
 *     // Squares are used to avoid sqrt()
 *     if (sieve->shell_ceiling2(M,N,R,S) * D_RS * D_RS >= sieve_cutoff * sieve_cutoff)
 *         eri->compute(M,N,R,S);
 *
 *     // Index the significant MN shell pairs (triangular M,N)
 *     const std::vector<std::pair<int,int> >& MN = sieve->shell_pairs();
 *     for (long int index = 0L; index < MN.size(); ++index) {
 *         int M = MN[index].first;
 *         int N = MN[index].second;
 *     }
 *
 *     // Check if a triangular index MNindex (M * (M + 1) / 2) + N exists,
 *     // and if so, where it starts in reduced triangular MN
 *     int MNindex = (M * (M + 1) >> 1) + N;
 *     const std::vector<long int> >& MN_reverse = sieve->shell_pairs_reverse();
 *     int MNreduced = MN_reverse[MNindex];
 *     if (MNreduced < 0) {
 *         // The shell pair is not signficant
 *     } else {
 *         // The shell pair is the MNreduced significant shell pair
 *     }
 *
 *
 */
class PSI_API ERISieve {
   protected:
    /// Debug flag (defaults to 0)
    int debug_;

    /// Basis set reference
    std::shared_ptr<BasisSet> primary_;

    /// Number of basis functions
    size_t nbf_;
    /// Number of shells
    size_t nshell_;

    /// Cutoff values
    double sieve_;
    /// Maximum |(mn|ls)|
    double max_;
    /// sieve_ / max_
    double sieve_over_max_;
    /// sieve_ * sieve_
    double sieve2_;
    /// sieve_ * sieve_ / max_
    double sieve2_over_max_;

    /// |(mn|mn)| values (nbf * nbf)
    std::vector<double> function_pair_values_;
    /// max |(MN|MN)| values (nshell * nshell)
    std::vector<double> shell_pair_values_;

    /// Significant unique bra- function pairs, in reduced triangular indexing
    std::vector<std::pair<int, int> > function_pairs_;
    /// Significant unique bra- shell pairs, in reduced triangular indexing
    std::vector<std::pair<int, int> > shell_pairs_;
    /// Unique bra- function pair indexing, accessed in triangular order, or -1 for non-significant pair
    std::vector<long int> function_pairs_reverse_;
    /// Unique bra- shell pair indexing, accessed in triangular order, or -1 for non-significant pair
    std::vector<long int> shell_pairs_reverse_;
    /// Significant function pairs, indexes by function
    std::vector<std::vector<int> > shell_to_shell_;
    /// Significant shell pairs, indexes by shell
    std::vector<std::vector<int> > function_to_function_;

    ///////////////////////////////////////
    // adding stuff for QQR sieves

    bool do_qqr_;

    // erfc^{-1}(threshold), used in QQR sieving
    double erfc_thresh_;

    // need an array of extents from the definition

    // key: how do I efficiently check integrals? without conditional on which
    // screening I do
    //
    // 1) just a different function called outside - shell_significant_qqr()

    // integrals() - fills array of extents

    // r_{\mu \nu} in QQR paper (eqn. B2)
    std::vector<Vector3> contracted_centers_;

    // ext'_{\mu \nu} (Eqn. B4)
    // Extents of contracted charge distributions
    std::vector<double> extents_;

    ////////////////////////////////////////
    // adding stuff for CSAM sieving (DOI 10.1063/1.4994190)

    bool do_csam_;

    /// max |(MM|NN)| values (nshell * nshell)
    std::vector<double> shell_pair_exchange_values_;
    /// sqrt|(mm|mm)| values (nshell)
    std::vector<double> function_sqrt_;
    /// Compute csam sieve integrals (only done once)
    void csam_integrals();

    ///////////////////////////////////////

    /// Set initial indexing
    void common_init();
    /// Compute sieve integrals (only done once)
    void integrals();

   public:
    /// Constructor, basis set and first sieve cutoff
    ERISieve(std::shared_ptr<BasisSet> primary, double sieve = 0.0, bool do_csam = false);
    /// Destructor, frees memory
    virtual ~ERISieve();

    /// Set sieve value and redo indexing
    void set_sieve(double sieve);
    /// Get sieve cutoff value
    double sieve() const { return sieve_; }
    /// Global maximum |(mn|rs)|
    double max() const { return max_; }
    /// Get whether this sieve performs CSAM screening (as opposed to vanilla Schwarz)
    bool do_csam() const { return do_csam_; }

    // => Significance Checks <= //

    /// Square of ceiling of shell quartet (MN|RS)
    inline double shell_ceiling2(int M, int N, int R, int S) {
        return shell_pair_values_[N * nshell_ + M] * shell_pair_values_[R * nshell_ + S];
    }

    /// Square of ceiling of integral (mn|rs)
    inline double function_ceiling2(int m, int n, int r, int s) {
        return function_pair_values_[m * nbf_ + n] * function_pair_values_[r * nbf_ + s];
    }

    /// Is the shell quartet (MN|RS) significant according to sieve? (no restriction on MNRS order)

    // inline bool shell_significant(int M, int N, int R, int S) {
    bool shell_significant(int M, int N, int R, int S) {
        bool schwarz_bound =
            shell_pair_values_[N * nshell_ + M] * shell_pair_values_[R * nshell_ + S] >= sieve2_;
        if (do_qqr_ && schwarz_bound) {
<<<<<<< HEAD
            bool res = shell_significant_qqr(M, N, R, S);
            // std::cout << "QQR prune: " << res << "\n";
            return res;
        } else if (do_csam_ && schwarz_bound) {
            bool res = shell_significant_csam(M, N, R, S);
            return res;
=======
            return shell_significant_qqr(M, N, R, S);
        } else if (do_csam_ && schwarz_bound) {
            return shell_significant_csam(M, N, R, S);
>>>>>>> d7529df5
        } else {
            return schwarz_bound;
        }
    }

    // Implements the QQR sieve
    bool shell_significant_qqr(int M, int N, int R, int S);

    // Implements the CSAM sieve
    bool shell_significant_csam(int M, int N, int R, int S);

    /// Is the integral (mn|rs) significant according to sieve? (no restriction on mnrs order)
    inline bool function_significant(int m, int n, int r, int s) {
        return function_pair_values_[m * nbf_ + n] * function_pair_values_[r * nbf_ + s] >= sieve2_;
    }

    /// Is the shell pair (MN| ever significant according to sieve (no restriction on MN order)
    inline bool shell_pair_significant(int M, int N) {
        return shell_pair_values_[M * nshell_ + N] * max_ >= sieve2_;
    }

    /// Is the function pair (mn| ever significant according to sieve (no restriction on mn order)
    inline bool function_pair_significant(int m, int n) {
        return function_pair_values_[m * nbf_ + n] * max_ >= sieve2_;
    }
    // => Indexing [these change after a call to sieve()] <= //

    /// Significant unique bra- function pairs, in reduced triangular indexing
    const std::vector<std::pair<int, int> >& function_pairs() const { return function_pairs_; }
    /// Significant unique bra- shell pairs, in reduced triangular indexing
    const std::vector<std::pair<int, int> >& shell_pairs() const { return shell_pairs_; }
    /// Unique bra- function pair indexing, accessed in triangular order, or -1 for non-significant pair
    const std::vector<long int> function_pairs_reverse() const { return function_pairs_reverse_; }
    /// Unique bra- shell pair indexing, accessed in triangular order, or -1 for non-significant pair
    const std::vector<long int> shell_pairs_reverse() const { return shell_pairs_reverse_; }
    /// Significant function pairs, indexes by function
    const std::vector<std::vector<int> >& function_to_function() const { return function_to_function_; }
    /// Significant shell pairs, indexes by shell
    const std::vector<std::vector<int> >& shell_to_shell() const { return shell_to_shell_; }

    // void shell_pair_values(std::vector<std::vector<std::pair<double, int> > >& values) const;

    // just return the value of the bound for pair m and n
    double shell_pair_value(int m, int n) const;
    // return the vector of
    std::vector<double> shell_pair_values() { return shell_pair_values_; }
    // return the vector of function pairs
    std::vector<double> function_pair_values() { return function_pair_values_; }

    /// Set debug flag (defaults to 0)
    void set_debug(int debug) { debug_ = debug; }
};

}  // namespace psi
#endif<|MERGE_RESOLUTION|>--- conflicted
+++ resolved
@@ -211,18 +211,9 @@
         bool schwarz_bound =
             shell_pair_values_[N * nshell_ + M] * shell_pair_values_[R * nshell_ + S] >= sieve2_;
         if (do_qqr_ && schwarz_bound) {
-<<<<<<< HEAD
-            bool res = shell_significant_qqr(M, N, R, S);
-            // std::cout << "QQR prune: " << res << "\n";
-            return res;
-        } else if (do_csam_ && schwarz_bound) {
-            bool res = shell_significant_csam(M, N, R, S);
-            return res;
-=======
             return shell_significant_qqr(M, N, R, S);
         } else if (do_csam_ && schwarz_bound) {
             return shell_significant_csam(M, N, R, S);
->>>>>>> d7529df5
         } else {
             return schwarz_bound;
         }
