/*
 * @BEGIN LICENSE
 *
 * Psi4: an open-source quantum chemistry software package
 *
 * Copyright (c) 2007-2018 The Psi4 Developers.
 *
 * The copyrights for code used from other parties are included in
 * the corresponding files.
 *
 * This file is part of Psi4.
 *
 * Psi4 is free software; you can redistribute it and/or modify
 * it under the terms of the GNU Lesser General Public License as published by
 * the Free Software Foundation, version 3.
 *
 * Psi4 is distributed in the hope that it will be useful,
 * but WITHOUT ANY WARRANTY; without even the implied warranty of
 * MERCHANTABILITY or FITNESS FOR A PARTICULAR PURPOSE.  See the
 * GNU Lesser General Public License for more details.
 *
 * You should have received a copy of the GNU Lesser General Public License along
 * with Psi4; if not, write to the Free Software Foundation, Inc.,
 * 51 Franklin Street, Fifth Floor, Boston, MA 02110-1301 USA.
 *
 * @END LICENSE
 */

#include "psi4/psi4-dec.h"

#include "psi4/libmints/sieve.h"
#include "psi4/libfock/cubature.h"
#include "psi4/libfock/points.h"
#include "psi4/libqt/qt.h"
#include "psi4/libciomr/libciomr.h"
#include "psi4/libmints/matrix.h"
#include "psi4/libmints/molecule.h"
#include "psi4/libmints/basisset.h"
#include "psi4/libmints/vector.h"
#include "psi4/libmints/integral.h"
#include "psi4/libmints/potential.h"
#include "psi4/libfilesystem/path.h"
#include "psi4/libpsi4util/PsiOutStream.h"
#include "psi4/liboptions/liboptions.h"

#include "csg.h"

#ifdef _OPENMP
#include <omp.h>
#include "psi4/libpsi4util/process.h"
#endif

namespace psi {

CubicScalarGrid::CubicScalarGrid(std::shared_ptr<BasisSet> primary, Options& options)
    : primary_(primary), mol_(primary->molecule()), options_(options) {
    filepath_ = "";
    npoints_ = 0L;
    x_ = nullptr;
    y_ = nullptr;
    z_ = nullptr;
    w_ = nullptr;
    N_ = new int[3];
    D_ = new double[3];
    O_ = new double[3];

    build_grid();  // Defaults from Options
}
CubicScalarGrid::~CubicScalarGrid() {
    if (x_) delete[] x_;
    if (y_) delete[] y_;
    if (z_) delete[] z_;
    if (w_) delete[] w_;
    delete[] N_;
    delete[] D_;
    delete[] O_;
}
void CubicScalarGrid::build_grid(const std::string filepath, int* N, double* D, double* O) {
    filepath_ = filepath;

    for (int k = 0; k < 3; k++) {
        N_[k] = N[k];
        O_[k] = O[k];
        D_[k] = D[k];
    }

    populate_grid();
}
void CubicScalarGrid::build_grid(std::shared_ptr<CubicScalarGrid> other) {
    filepath_ = other->filepath();

    for (int k = 0; k < 3; k++) {
        N_[k] = other->N()[k];
        O_[k] = other->O()[k];
        D_[k] = other->D()[k];
    }

    populate_grid();
}
void CubicScalarGrid::build_grid() {
    filepath_ = ".";

    double L[3];
    if (options_["CUBIC_GRID_OVERAGE"].size() != 3) {
        L[0] = 4.0;
        L[1] = 4.0;
        L[2] = 4.0;
    } else {
        L[0] = options_["CUBIC_GRID_OVERAGE"][0].to_double();
        L[1] = options_["CUBIC_GRID_OVERAGE"][1].to_double();
        L[2] = options_["CUBIC_GRID_OVERAGE"][2].to_double();
    }

    double D[3];
    if (options_["CUBIC_GRID_SPACING"].size() != 3) {
        D[0] = 0.2;
        D[1] = 0.2;
        D[2] = 0.2;
    } else {
        D[0] = options_["CUBIC_GRID_SPACING"][0].to_double();
        D[1] = options_["CUBIC_GRID_SPACING"][1].to_double();
        D[2] = options_["CUBIC_GRID_SPACING"][2].to_double();
    }

    double Xmin[3];
    double Xmax[3];
    double Xdel[3];
    int N[3];
    double O[3];

    for (int k = 0; k < 3; k++) {
        Xmin[k] = Xmax[k] = mol_->xyz(0, k);
        for (int A = 0; A < mol_->natom(); A++) {
            Xmin[k] = (Xmin[k] > mol_->xyz(A, k) ? mol_->xyz(A, k) : Xmin[k]);
            Xmax[k] = (Xmax[k] < mol_->xyz(A, k) ? mol_->xyz(A, k) : Xmax[k]);
        }
        Xdel[k] = Xmax[k] - Xmin[k];
        N[k] = (int)((Xmax[k] - Xmin[k] + 2.0 * L[k]) / (D[k]));
        if (D[k] * (double)N[k] < (Xmax[k] - Xmin[k] + 2.0 * L[k])) N[k]++;
        O[k] = Xmin[k] - (D[k] * (double)N[k] - (Xmax[k] - Xmin[k])) / 2.0;
        N_[k] = N[k];
        O_[k] = O[k];
        D_[k] = D[k];
    }

    populate_grid();
}
void CubicScalarGrid::populate_grid() {
    if (x_) delete[] x_;
    if (y_) delete[] y_;
    if (z_) delete[] z_;
    if (w_) delete[] w_;

    npoints_ = (N_[0] + 1L) * (N_[1] + 1L) * (N_[2] + 1L);
    x_ = new double[npoints_];
    y_ = new double[npoints_];
    z_ = new double[npoints_];
    w_ = new double[npoints_];

    double epsilon = options_.get_double("CUBIC_BASIS_TOLERANCE");
    extents_ = std::make_shared<BasisExtents>(primary_, epsilon);

    int max_points = options_.get_int("CUBIC_BLOCK_MAX_POINTS");
    nxyz_ = std::llround(pow((double)max_points, 1.0 / 3.0));

    blocks_.clear();
    size_t offset = 0L;
    for (int istart = 0L; istart <= N_[0]; istart += nxyz_) {
        int ni = (istart + nxyz_ > N_[0] ? (N_[0] + 1) - istart : nxyz_);
        for (int jstart = 0L; jstart <= N_[1]; jstart += nxyz_) {
            int nj = (jstart + nxyz_ > N_[1] ? (N_[1] + 1) - jstart : nxyz_);
            for (int kstart = 0L; kstart <= N_[2]; kstart += nxyz_) {
                int nk = (kstart + nxyz_ > N_[2] ? (N_[2] + 1) - kstart : nxyz_);

                double* xp = &x_[offset];
                double* yp = &y_[offset];
                double* zp = &z_[offset];
                double* wp = &w_[offset];

                size_t block_size = 0L;
                for (int i = istart; i < istart + ni; i++) {
                    for (int j = jstart; j < jstart + nj; j++) {
                        for (int k = kstart; k < kstart + nk; k++) {
                            x_[offset] = O_[0] + i * D_[0];
                            y_[offset] = O_[1] + j * D_[1];
                            z_[offset] = O_[2] + k * D_[2];
                            w_[offset] = D_[0] * D_[1] * D_[2];
                            offset++;
                            block_size++;
                        }
                    }
                }
                blocks_.push_back(std::make_shared<BlockOPoints>(block_size, xp, yp, zp, wp, extents_));
            }
        }
    }

    int max_functions = 0L;
    for (int ind = 0; ind < blocks_.size(); ind++) {
        max_functions = (max_functions >= blocks_[ind]->functions_local_to_global().size()
                             ? max_functions
                             : blocks_[ind]->functions_local_to_global().size());
    }

    points_ = std::make_shared<RKSFunctions>(primary_, max_points, max_functions);
    points_->set_ansatz(0);
}
void CubicScalarGrid::print_header() {
    outfile->Printf("  ==> CubicScalarGrid <==\n\n");

    outfile->Printf("    Filepath     = %s\n", filepath_.c_str());
    outfile->Printf("    Total Points = %16zu\n", npoints_);
    outfile->Printf("    XYZ Blocking = %16zu\n", nxyz_);
    outfile->Printf("    X Points     = %16zu\n", N_[0] + 1L);
    outfile->Printf("    Y Points     = %16zu\n", N_[1] + 1L);
    outfile->Printf("    Z Points     = %16zu\n", N_[2] + 1L);
    outfile->Printf("    X Spacing    = %16.3E\n", D_[0]);
    outfile->Printf("    Y Spacing    = %16.3E\n", D_[1]);
    outfile->Printf("    Z Spacing    = %16.3E\n", D_[2]);
    outfile->Printf("    X Minimum    = %16.3E\n", O_[0]);
    outfile->Printf("    Y Minimum    = %16.3E\n", O_[1]);
    outfile->Printf("    Z Minimum    = %16.3E\n", O_[2]);
    outfile->Printf("    X Maximum    = %16.3E\n", O_[0] + D_[0] * N_[0]);
    outfile->Printf("    Y Maximum    = %16.3E\n", O_[1] + D_[1] * N_[1]);
    outfile->Printf("    Z Maximum    = %16.3E\n", O_[2] + D_[2] * N_[2]);
    outfile->Printf("\n");

    primary_->print();
}
void CubicScalarGrid::write_gen_file(double* v, const std::string& name, const std::string& type,
                                     const std::string& comment) {
    if (type == "CUBE") {
        write_cube_file(v, name, comment);
    } else {
        throw PSIEXCEPTION("CubicScalarGrid: Unrecognized output file type");
    }
}
void CubicScalarGrid::write_cube_file(double* v, const std::string& name, const std::string& comment) {
    // => Reorder the grid <= //

    double* v2 = new double[npoints_];
    size_t offset = 0L;
    for (int istart = 0L; istart <= N_[0]; istart += nxyz_) {
        int ni = (istart + nxyz_ > N_[0] ? (N_[0] + 1) - istart : nxyz_);
        for (int jstart = 0L; jstart <= N_[1]; jstart += nxyz_) {
            int nj = (jstart + nxyz_ > N_[1] ? (N_[1] + 1) - jstart : nxyz_);
            for (int kstart = 0L; kstart <= N_[2]; kstart += nxyz_) {
                int nk = (kstart + nxyz_ > N_[2] ? (N_[2] + 1) - kstart : nxyz_);
                for (int i = istart; i < istart + ni; i++) {
                    for (int j = jstart; j < jstart + nj; j++) {
                        for (int k = kstart; k < kstart + nk; k++) {
                            size_t index = i * (N_[1] + 1L) * (N_[2] + 1L) + j * (N_[2] + 1L) + k;
                            v2[index] = v[offset];
                            offset++;
                        }
                    }
                }
            }
        }
    }

    // => Drop the grid out <= //

    std::stringstream ss;
    ss << filepath_ << "/" << name << ".cube";

    // Is filepath a valid directory?
    if (filesystem::path(filepath_).make_absolute().is_directory() == false) {
        printf("Filepath \"%s\" is not valid.  Please create this directory.\n", filepath_.c_str());
        outfile->Printf("Filepath \"%s\" is not valid.  Please create this directory.\n", filepath_.c_str());
        exit(Failure);
    }

    FILE* fh = fopen(ss.str().c_str(), "w");
    // Two comment lines
    fprintf(fh, "Psi4 Gaussian Cube File.\n");
    fprintf(fh, "Property: %s%s\n", name.c_str(), comment.c_str());

    // Number of atoms plus origin of data
    fprintf(fh, "%6d %10.6f %10.6f %10.6f\n", mol_->natom(), O_[0], O_[1], O_[2]);

    // Number of points along axis, displacement along x,y,z
    fprintf(fh, "%6d %10.6f %10.6f %10.6f\n", N_[0] + 1, D_[0], 0.0, 0.0);
    fprintf(fh, "%6d %10.6f %10.6f %10.6f\n", N_[1] + 1, 0.0, D_[1], 0.0);
    fprintf(fh, "%6d %10.6f %10.6f %10.6f\n", N_[2] + 1, 0.0, 0.0, D_[2]);

    // Atoms of molecule (Z, Q?, x, y, z)
    for (int A = 0; A < mol_->natom(); A++) {
        fprintf(fh, "%3d %10.6f %10.6f %10.6f %10.6f\n", (int)mol_->true_atomic_number(A), 0.0, mol_->x(A), mol_->y(A),
                mol_->z(A));
    }

    // Data, striped (x, y, z)
    for (size_t ind = 0; ind < npoints_; ind++) {
        fprintf(fh, "%12.5E ", v2[ind]);
        if (ind % 6 == 5) fprintf(fh, "\n");
    }

    fclose(fh);
}
void CubicScalarGrid::add_density(double* v, std::shared_ptr<Matrix> D) {
    points_->set_pointers(D);
    std::shared_ptr<Vector> rho = points_->point_value("RHO_A");
    double* rhop = rho->pointer();

    size_t offset = 0L;
    for (int ind = 0; ind < blocks_.size(); ind++) {
        points_->compute_points(blocks_[ind]);
        size_t npoints = blocks_[ind]->npoints();
        C_DAXPY(npoints, 0.5, rhop, 1, &v[offset], 1);
        offset += npoints;
    }
}
void CubicScalarGrid::add_esp(double* v, std::shared_ptr<Matrix> D, const std::vector<double>& nuc_weights) {
    // => Auxiliary Basis Set <= //

    if (!auxiliary_) {
        throw PSIEXCEPTION("Auxiliary basis is required for ESP computations.");
    }

    double cutoff = options_.get_double("INTS_TOLERANCE");
    double condition = options_.get_double("DF_FITTING_CONDITION");

    // => Sizing <= //

    int nbf = primary_->nbf();
    int naux = auxiliary_->nbf();
    int maxP = auxiliary_->max_function_per_shell();

    int nthreads = 1;
#ifdef _OPENMP
    nthreads = Process::environment.get_n_threads();
#endif

    // => Density Fitting (TODO: Could be sped up) <= //

    std::shared_ptr<IntegralFactory> Ifact =
        std::make_shared<IntegralFactory>(auxiliary_, BasisSet::zero_ao_basis_set(), primary_, primary_);
    std::vector<std::shared_ptr<TwoBodyAOInt>> ints;
    for (int thread = 0; thread < nthreads; thread++) {
        ints.push_back(std::shared_ptr<TwoBodyAOInt>(Ifact->eri()));
    }

    auto sieve = std::make_shared<ERISieve>(primary_, cutoff);
    const std::vector<std::pair<int, int>>& pairs = sieve->shell_pairs();

    auto c = std::make_shared<Vector>("c", naux);
    double* cp = c->pointer();

    auto Amn = std::make_shared<Matrix>("Amn", maxP, nbf * nbf);
    double** Amnp = Amn->pointer();

    double** Dp = D->pointer();

    for (int P = 0; P < auxiliary_->nshell(); P++) {
        int nP = auxiliary_->shell(P).nfunction();
        int oP = auxiliary_->shell(P).function_index();

        Amn->zero();

// Integrals
#pragma omp parallel for schedule(dynamic)
        for (int task = 0; task < pairs.size(); task++) {
            int thread = 0;
#ifdef _OPENMP
            thread = omp_get_thread_num();
#endif

            int M = pairs[task].first;
            int N = pairs[task].second;

            ints[thread]->compute_shell(P, 0, M, N);
            const double* buffer = ints[thread]->buffer();

            int nM = primary_->shell(M).nfunction();
            int oM = primary_->shell(M).function_index();
            int nN = primary_->shell(N).nfunction();
            int oN = primary_->shell(N).function_index();

            int index = 0;
            for (int p = 0; p < nP; p++) {
                for (int m = 0; m < nM; m++) {
                    for (int n = 0; n < nN; n++) {
                        Amnp[p][(m + oM) * nbf + (n + oN)] = Amnp[p][(n + oN) * nbf + (m + oM)] = buffer[index++];
                    }
                }
            }
        }

        // Contraction
        C_DGEMV('N', nP, nbf * nbf, 1.0, Amnp[0], nbf * nbf, Dp[0], 1, 0.0, cp + oP, 1);
    }

    Amn.reset();
    Ifact.reset();
    ints.clear();

    auto J = std::make_shared<Matrix>("J", naux, naux);
    double** Jp = J->pointer();

    std::shared_ptr<IntegralFactory> Jfact = std::make_shared<IntegralFactory>(
        auxiliary_, BasisSet::zero_ao_basis_set(), auxiliary_, BasisSet::zero_ao_basis_set());

    std::shared_ptr<TwoBodyAOInt> Jints(Jfact->eri());
    const double* Jbuffer = Jints->buffer();

    for (int P = 0; P < auxiliary_->nshell(); P++) {
        int nP = auxiliary_->shell(P).nfunction();
        int oP = auxiliary_->shell(P).function_index();

        for (int Q = 0; Q <= P; Q++) {
            int nQ = auxiliary_->shell(Q).nfunction();
            int oQ = auxiliary_->shell(Q).function_index();

            Jints->compute_shell(P, 0, Q, 0);

            int index = 0;
            for (int p = 0; p < nP; p++) {
                for (int q = 0; q < nQ; q++) {
                    Jp[p + oP][q + oQ] = Jp[q + oQ][p + oP] = Jbuffer[index++];
                }
            }
        }
    }

    Jfact.reset();
    Jints.reset();

    J->power(-1.0, condition);

    auto d = std::make_shared<Vector>("d", naux);
    double* dp = d->pointer();

    C_DGEMV('N', naux, naux, 1.0, Jp[0], naux, cp, 1, 0.0, dp, 1);

    // c->print();
    // d->print();

    J.reset();

    // => Electronic Part <= //

    std::shared_ptr<IntegralFactory> Vfact = std::make_shared<IntegralFactory>(
        auxiliary_, BasisSet::zero_ao_basis_set(), auxiliary_, BasisSet::zero_ao_basis_set());
    std::vector<std::shared_ptr<Matrix>> ZxyzT;
    std::vector<std::shared_ptr<Matrix>> VtempT;
    std::vector<std::shared_ptr<PotentialInt>> VintT;
    for (int thread = 0; thread < nthreads; thread++) {
        ZxyzT.push_back(std::make_shared<Matrix>("Zxyz", 1, 4));
        VtempT.push_back(std::make_shared<Matrix>("Vtemp", naux, 1));
        VintT.push_back(std::shared_ptr<PotentialInt>(static_cast<PotentialInt*>(Vfact->ao_potential())));
        VintT[thread]->set_charge_field(ZxyzT[thread]);
    }

#pragma omp parallel for schedule(dynamic)
    for (int P = 0; P < npoints_; P++) {
        // Thread info
        int thread = 0;
#ifdef _OPENMP
        thread = omp_get_thread_num();
#endif

        // Pointers
        double** ZxyzTp = ZxyzT[thread]->pointer();
        double** VtempTp = VtempT[thread]->pointer();

        // Integrals
        VtempT[thread]->zero();
        ZxyzTp[0][0] = 1.0;
        ZxyzTp[0][1] = x_[P];
        ZxyzTp[0][2] = y_[P];
        ZxyzTp[0][3] = z_[P];
        VintT[thread]->compute(VtempT[thread]);

        // Contraction
        v[P] += C_DDOT(naux, dp, 1, VtempTp[0], 1);  // Potential integrals are negative definite already
    }

    // => Nuclear Part <= //

    for (int A = 0; A < mol_->natom(); A++) {
        double Z = mol_->Z(A) * (nuc_weights.size() ? nuc_weights[A] : 1.0);
        double x = mol_->x(A);
        double y = mol_->y(A);
        double z = mol_->z(A);
        for (int P = 0; P < npoints_; P++) {
            double R = sqrt((x - x_[P]) * (x - x_[P]) + (y - y_[P]) * (y - y_[P]) + (z - z_[P]) * (z - z_[P]));
            v[P] += (R >= 1.0E-15 ? Z / R : 0.0);
        }
    }
}
void CubicScalarGrid::add_basis_functions(double** v, const std::vector<int>& indices) {
    std::shared_ptr<Matrix> phi = points_->basis_value("PHI");
    double** phip = phi->pointer();

    size_t offset = 0L;
    for (int ind = 0; ind < blocks_.size(); ind++) {
        points_->compute_functions(blocks_[ind]);

        size_t npoints = blocks_[ind]->npoints();
        const std::vector<int>& function_map = blocks_[ind]->functions_local_to_global();
        int nlocal = function_map.size();
        int nglobal = points_->max_functions();

        for (int ind1 = 0; ind1 < indices.size(); ind1++) {
            for (int ind2 = 0; ind2 < function_map.size(); ind2++) {
                if (indices[ind1] == function_map[ind2]) {
                    C_DAXPY(npoints, 1.0, &phip[0][ind2], nglobal, &v[ind1][offset], 1);
                }
            }
        }

        offset += npoints;
    }
}
void CubicScalarGrid::add_orbitals(double** v, std::shared_ptr<Matrix> C) {
    int na = C->colspi()[0];

    points_->set_Cs(C);
    std::shared_ptr<Matrix> psi = points_->orbital_value("PSI_A");
    double** psip = psi->pointer();

    size_t offset = 0L;
    for (int ind = 0; ind < blocks_.size(); ind++) {
        points_->compute_orbitals(blocks_[ind]);

        size_t npoints = blocks_[ind]->npoints();
        for (int a = 0; a < na; a++) {
            C_DAXPY(npoints, 1.0, psip[a], 1, &v[a][offset], 1);
        }

        offset += npoints;
    }
}
void CubicScalarGrid::add_LOL(double* v, std::shared_ptr<Matrix> D) {
    points_->set_ansatz(2);
    points_->set_pointers(D);

    std::shared_ptr<Vector> rho = points_->point_value("RHO_A");
    std::shared_ptr<Vector> tau = points_->point_value("TAU_A");
    double* rhop = rho->pointer();
    double* taup = tau->pointer();

    double C = 3.0 / 5.0 * pow(6.0 * M_PI * M_PI, 2.0 / 3.0);

    size_t offset = 0L;
    for (int ind = 0; ind < blocks_.size(); ind++) {
        points_->compute_points(blocks_[ind]);
        size_t npoints = blocks_[ind]->npoints();
        for (int P = 0; P < npoints; P++) {
            double tau_LSDA = C * pow(0.5 * rhop[P], 5.0 / 3.0);
            double tau_EX = taup[P];
            double t = tau_LSDA / tau_EX;
            double v2 = (std::fabs(tau_EX / tau_LSDA) < 1.0E-15 ? 1.0 : t / (1.0 + t));
            v[P + offset] += v2;
        }
        offset += npoints;
    }

    points_->set_ansatz(0);
}
void CubicScalarGrid::add_ELF(double* v, std::shared_ptr<Matrix> D) {
    points_->set_ansatz(2);
    points_->set_pointers(D);

    std::shared_ptr<Vector> rho = points_->point_value("RHO_A");
    std::shared_ptr<Vector> gam = points_->point_value("GAMMA_AA");
    std::shared_ptr<Vector> tau = points_->point_value("TAU_A");
    double* rhop = rho->pointer();
    double* gamp = gam->pointer();
    double* taup = tau->pointer();

    double C = 3.0 / 5.0 * pow(6.0 * M_PI * M_PI, 2.0 / 3.0);

    size_t offset = 0L;
    for (int ind = 0; ind < blocks_.size(); ind++) {
        points_->compute_points(blocks_[ind]);
        size_t npoints = blocks_[ind]->npoints();
        for (int P = 0; P < npoints; P++) {
            double tau_LSDA = C * pow(0.5 * rhop[P], 5.0 / 3.0);
            double tau_EX = taup[P];
            double D_EX = tau_EX - 0.25 * gamp[P] / rhop[P];
            double D_LSDA = tau_LSDA;
            double B = D_EX / D_LSDA;
            double v2 = (std::fabs(D_LSDA / D_EX) < 1.0E-15 ? 0.0 : 1.0 / (1.0 + B * B));
            v[P + offset] += v2;
        }
        offset += npoints;
    }

    points_->set_ansatz(0);
}
void CubicScalarGrid::compute_density(std::shared_ptr<Matrix> D, const std::string& name, const std::string& type) {
    double* v = new double[npoints_];
    memset(v, '\0', npoints_ * sizeof(double));
    add_density(v, D);
    // Get adaptive isocountour range
    std::pair<double, double> isocontour_range = compute_isocontour_range(v, 1.0);
    double density_percent = 100.0 * options_.get_double("CUBEPROP_ISOCONTOUR_THRESHOLD");
    std::stringstream comment;
    comment << " [e/a0^3]. Isocontour range for " << density_percent << "% of the density: (" << isocontour_range.first
            << "," << isocontour_range.second << ")." << ecp_header();
    // Write to disk
    write_gen_file(v, name, type, comment.str());
    delete[] v;
}
void CubicScalarGrid::compute_esp(std::shared_ptr<Matrix> D, const std::vector<double>& w, const std::string& name,
                                  const std::string& type) {
    double* v = new double[npoints_];
    memset(v, '\0', npoints_ * sizeof(double));
    add_esp(v, D, w);
    write_gen_file(v, name, type, " [Eh/e]");
    delete[] v;
}
void CubicScalarGrid::compute_basis_functions(const std::vector<int>& indices, const std::string& name,
                                              const std::string& type) {
    double** v = block_matrix(indices.size(), npoints_);
    memset(v[0], '\0', indices.size() * npoints_ * sizeof(double));
    add_basis_functions(v, indices);
    for (int k = 0; k < indices.size(); k++) {
        std::stringstream ss;
        ss << name << "_" << (indices[k] + 1);
        write_gen_file(v[k], ss.str(), type);
    }
    free_block(v);
}
void CubicScalarGrid::compute_orbitals(std::shared_ptr<Matrix> C, const std::vector<int>& indices,
                                       const std::vector<std::string>& labels, const std::string& name,
                                       const std::string& type) {
    auto C2 = std::make_shared<Matrix>(primary_->nbf(), indices.size());
    double** Cp = C->pointer();
    double** C2p = C2->pointer();
    for (int k = 0; k < indices.size(); k++) {
        C_DCOPY(primary_->nbf(), &Cp[0][indices[k]], C->colspi()[0], &C2p[0][k], C2->colspi()[0]);
    }
    double** v = block_matrix(indices.size(), npoints_);
    memset(v[0], '\0', indices.size() * npoints_ * sizeof(double));
    add_orbitals(v, C2);
    for (int k = 0; k < indices.size(); k++) {
        // Get adaptive isocountour range
        std::pair<double, double> isocontour_range = compute_isocontour_range(v[k], 2.0);
        double density_percent = 100.0 * options_.get_double("CUBEPROP_ISOCONTOUR_THRESHOLD");
        std::stringstream comment;
        comment << ". Isocontour range for " << density_percent << "% of the density: (" << isocontour_range.first
                << "," << isocontour_range.second << ")";
        // Write to disk
        std::stringstream ss;
        ss << name << "_" << (indices[k] + 1) << "_" << labels[k];
        write_gen_file(v[k], ss.str(), type, comment.str());
    }
    free_block(v);
}
void CubicScalarGrid::compute_difference(std::shared_ptr<Matrix> C, const std::vector<int>& indices,
                                         const std::string& label, const bool square, const std::string& type) {
    auto C2 = std::make_shared<Matrix>(primary_->nbf(), indices.size());
    double** Cp = C->pointer();
    double** C2p = C2->pointer();
    for (int k = 0; k < indices.size(); k++) {
        C_DCOPY(primary_->nbf(), &Cp[0][indices[k]], C->colspi()[0], &C2p[0][k], C2->colspi()[0]);
    }
    auto v_t = std::make_shared<Matrix>(indices.size(), npoints_);
    double** v_tp = v_t->pointer();
    auto v = std::make_shared<Vector>(npoints_);
    double* vp = v->pointer();
    add_orbitals(&v_tp[0], C2);
    for (int i = 0; i < npoints_; i++) {
         if (square) {
             v->set(0, i, (v_t->get(0,i) - v_t->get(1,i))*(v_t->get(0,i) + v_t->get(1,i)));
         } else {
             v->set(0, i, (v_t->get(0,i) - v_t->get(1,i)));
         }
    }
    std::pair<double, double> isocontour_range = compute_isocontour_range(&vp[0], 2.0);
    double density_percent = 100.0 * options_.get_double("CUBEPROP_ISOCONTOUR_THRESHOLD");
    std::stringstream comment;
    comment << ". Isocontour range for " << density_percent << "% of the density: (" << isocontour_range.first
            << "," << isocontour_range.second << ")";
    // Write to disk
    write_gen_file(&vp[0], label, type, comment.str());
}
void CubicScalarGrid::compute_LOL(std::shared_ptr<Matrix> D, const std::string& name, const std::string& type) {
    double* v = new double[npoints_];
    memset(v, '\0', npoints_ * sizeof(double));
    add_LOL(v, D);
    write_gen_file(v, name, type);
    delete[] v;
}
void CubicScalarGrid::compute_ELF(std::shared_ptr<Matrix> D, const std::string& name, const std::string& type) {
    double* v = new double[npoints_];
    memset(v, '\0', npoints_ * sizeof(double));
    add_ELF(v, D);
    write_gen_file(v, name, type);
    delete[] v;
}
std::pair<double, double> CubicScalarGrid::compute_isocontour_range(double* v2, double exponent) {
    double cumulative_threshold = options_.get_double("CUBEPROP_ISOCONTOUR_THRESHOLD");

    // Store the points with their weights and compute the sum of weights
    double sum_weight = 0.0;
    std::vector<std::pair<double, double>> sorted_points(npoints_);
    for (size_t ind = 0; ind < npoints_; ind++) {
        double value = v2[ind];
        double weight = std::pow(std::fabs(value), exponent);
        sum_weight += weight;
        sorted_points[ind] = std::make_pair(weight, value);
    }

    // Sort the points
    std::sort(sorted_points.rbegin(), sorted_points.rend());

    // Determine the positive and negative bounds
    double sum = 0.0;
    double negative_isocontour = 0.0;
    double positive_isocontour = 0.0;
    for (const std::pair<double, double>& p : sorted_points) {
        double value = p.second;
        if (value >= 0.0) {
            positive_isocontour = value;
        } else {
            negative_isocontour = value;
        }
        sum += p.first / sum_weight;
        if (sum > cumulative_threshold) break;
    }
    return std::make_pair(positive_isocontour, negative_isocontour);
}
<<<<<<< HEAD
}  // namespace psi
=======
std::string CubicScalarGrid::ecp_header() {
    std::stringstream ecp_head;
    ecp_head.str("");
    if (primary_->has_ECP()) {
        ecp_head << " Total core: " << primary_->n_ecp_core() << " [e] from 1-indexed atoms (";
        std::stringstream ecp_atoms;
        std::stringstream ecp_ncore;
        for (int A = 0; A < mol_->natom(); A++) {
            if (primary_->n_ecp_core(mol_->label(A)) > 0) {
                ecp_atoms << A+1 << "[" << mol_->symbol(A) << "], ";
                ecp_ncore << primary_->n_ecp_core(mol_->label(A)) << ", ";
            }
        }
        ecp_head << ecp_atoms.str().substr(0,ecp_atoms.str().length()-2) << ") electrons (" 
                 << ecp_ncore.str().substr(0,ecp_ncore.str().length()-2) << ").";
    }
    return ecp_head.str();
}
}
>>>>>>> f7c1a59b
<|MERGE_RESOLUTION|>--- conflicted
+++ resolved
@@ -724,9 +724,6 @@
     }
     return std::make_pair(positive_isocontour, negative_isocontour);
 }
-<<<<<<< HEAD
-}  // namespace psi
-=======
 std::string CubicScalarGrid::ecp_header() {
     std::stringstream ecp_head;
     ecp_head.str("");
@@ -745,5 +742,4 @@
     }
     return ecp_head.str();
 }
-}
->>>>>>> f7c1a59b
+}  // namespace psi